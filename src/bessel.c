/**
 * @file   bessel.c
 * @author Stephen L. Moshier, Cephes Math Library Release 2.8, June 2000
 * @author Michael Hartmann <michael.hartmann@physik.uni-augsburg.de>
<<<<<<< HEAD
 * @date   October, 2019
=======
 * @date   September, 2018
>>>>>>> bd8d14e6
 * @brief  Computation of Bessel functions
 */

#include <stdlib.h>
#include <math.h>

#include "misc.h"
#include "constants.h"
#include "bessel.h"

/* Chebyshev coefficients for exp(-x) I0(x)
 * in the interval [0,8].
 *
 * lim(x->0){ exp(-x) I0(x) } = 1.
 */
static double I0_A[] =
{
    -4.41534164647933937950E-18,
     3.33079451882223809783E-17,
    -2.43127984654795469359E-16,
     1.71539128555513303061E-15,
    -1.16853328779934516808E-14,
     7.67618549860493561688E-14,
    -4.85644678311192946090E-13,
     2.95505266312963983461E-12,
    -1.72682629144155570723E-11,
     9.67580903537323691224E-11,
    -5.18979560163526290666E-10,
     2.65982372468238665035E-9,
    -1.30002500998624804212E-8,
     6.04699502254191894932E-8,
    -2.67079385394061173391E-7,
     1.11738753912010371815E-6,
    -4.41673835845875056359E-6,
     1.64484480707288970893E-5,
    -5.75419501008210370398E-5,
     1.88502885095841655729E-4,
    -5.76375574538582365885E-4,
     1.63947561694133579842E-3,
    -4.32430999505057594430E-3,
     1.05464603945949983183E-2,
    -2.37374148058994688156E-2,
     4.93052842396707084878E-2,
    -9.49010970480476444210E-2,
     1.71620901522208775349E-1,
    -3.04682672343198398683E-1,
     6.76795274409476084995E-1
};

/* Chebyshev coefficients for exp(-x) sqrt(x) I0(x)
 * in the inverted interval [8,infinity].
 *
 * lim(x->inf){ exp(-x) sqrt(x) I0(x) } = 1/sqrt(2pi).
 */
static double I0_B[] =
{
    -7.23318048787475395456E-18,
    -4.83050448594418207126E-18,
     4.46562142029675999901E-17,
     3.46122286769746109310E-17,
    -2.82762398051658348494E-16,
    -3.42548561967721913462E-16,
     1.77256013305652638360E-15,
     3.81168066935262242075E-15,
    -9.55484669882830764870E-15,
    -4.15056934728722208663E-14,
     1.54008621752140982691E-14,
     3.85277838274214270114E-13,
     7.18012445138366623367E-13,
    -1.79417853150680611778E-12,
    -1.32158118404477131188E-11,
    -3.14991652796324136454E-11,
     1.18891471078464383424E-11,
     4.94060238822496958910E-10,
     3.39623202570838634515E-9,
     2.26666899049817806459E-8,
     2.04891858946906374183E-7,
     2.89137052083475648297E-6,
     6.88975834691682398426E-5,
     3.36911647825569408990E-3,
     8.04490411014108831608E-1
};

/* Chebyshev coefficients for K0(x) + log(x/2) I0(x)
 * in the interval [0,2].  The odd order coefficients are all
 * zero; only the even order coefficients are listed.
 *
 * lim(x->0){ K0(x) + log(x/2) I0(x) } = -EUL.
 */
static double K0_A[] =
{
    1.37446543561352307156E-16,
    4.25981614279661018399E-14,
    1.03496952576338420167E-11,
    1.90451637722020886025E-9,
    2.53479107902614945675E-7,
    2.28621210311945178607E-5,
    1.26461541144692592338E-3,
    3.59799365153615016266E-2,
    3.44289899924628486886E-1,
    -5.35327393233902768720E-1
};

/* Chebyshev coefficients for exp(x) sqrt(x) K0(x)
 * in the inverted interval [2,infinity].
 *
 * lim(x->inf){ exp(x) sqrt(x) K0(x) } = sqrt(pi/2).
 */
static double K0_B[] = {
     5.30043377268626276149E-18,
    -1.64758043015242134646E-17,
     5.21039150503902756861E-17,
    -1.67823109680541210385E-16,
     5.51205597852431940784E-16,
    -1.84859337734377901440E-15,
     6.34007647740507060557E-15,
    -2.22751332699166985548E-14,
     8.03289077536357521100E-14,
    -2.98009692317273043925E-13,
     1.14034058820847496303E-12,
    -4.51459788337394416547E-12,
     1.85594911495471785253E-11,
    -7.95748924447710747776E-11,
     3.57739728140030116597E-10,
    -1.69753450938905987466E-9,
     8.57403401741422608519E-9,
    -4.66048989768794782956E-8,
     2.76681363944501510342E-7,
    -1.83175552271911948767E-6,
     1.39498137188764993662E-5,
    -1.28495495816278026384E-4,
     1.56988388573005337491E-3,
    -3.14481013119645005427E-2,
     2.44030308206595545468E0
};

/* Chebyshev coefficients for exp(-x) I1(x) / x
 * in the interval [0,8].
 *
 * lim(x->0){ exp(-x) I1(x) / x } = 1/2.
 */
static double I1_A[] =
{
     2.77791411276104639959E-18,
    -2.11142121435816608115E-17,
     1.55363195773620046921E-16,
    -1.10559694773538630805E-15,
     7.60068429473540693410E-15,
    -5.04218550472791168711E-14,
     3.22379336594557470981E-13,
    -1.98397439776494371520E-12,
     1.17361862988909016308E-11,
    -6.66348972350202774223E-11,
     3.62559028155211703701E-10,
    -1.88724975172282928790E-9,
     9.38153738649577178388E-9,
    -4.44505912879632808065E-8,
     2.00329475355213526229E-7,
    -8.56872026469545474066E-7,
     3.47025130813767847674E-6,
    -1.32731636560394358279E-5,
     4.78156510755005422638E-5,
    -1.61760815825896745588E-4,
     5.12285956168575772895E-4,
    -1.51357245063125314899E-3,
     4.15642294431288815669E-3,
    -1.05640848946261981558E-2,
     2.47264490306265168283E-2,
    -5.29459812080949914269E-2,
     1.02643658689847095384E-1,
    -1.76416518357834055153E-1,
     2.52587186443633654823E-1
};

/* Chebyshev coefficients for exp(-x) sqrt(x) I1(x)
 * in the inverted interval [8,infinity].
 *
 * lim(x->inf){ exp(-x) sqrt(x) I1(x) } = 1/sqrt(2pi).
 */
static double I1_B[] =
{
     7.51729631084210481353E-18,
     4.41434832307170791151E-18,
    -4.65030536848935832153E-17,
    -3.20952592199342395980E-17,
     2.96262899764595013876E-16,
     3.30820231092092828324E-16,
    -1.88035477551078244854E-15,
    -3.81440307243700780478E-15,
     1.04202769841288027642E-14,
     4.27244001671195135429E-14,
    -2.10154184277266431302E-14,
    -4.08355111109219731823E-13,
    -7.19855177624590851209E-13,
     2.03562854414708950722E-12,
     1.41258074366137813316E-11,
     3.25260358301548823856E-11,
    -1.89749581235054123450E-11,
    -5.58974346219658380687E-10,
    -3.83538038596423702205E-9,
    -2.63146884688951950684E-8,
    -2.51223623787020892529E-7,
    -3.88256480887769039346E-6,
    -1.10588938762623716291E-4,
    -9.76109749136146840777E-3,
     7.78576235018280120474E-1
};

/* Chebyshev coefficients for x(K1(x) - log(x/2) I1(x))
 * in the interval [0,2].
 *
 * lim(x->0){ x(K1(x) - log(x/2) I1(x)) } = 1.
 */
static double K1_A[] =
{
    -7.02386347938628759343E-18,
    -2.42744985051936593393E-15,
    -6.66690169419932900609E-13,
    -1.41148839263352776110E-10,
    -2.21338763073472585583E-8,
    -2.43340614156596823496E-6,
    -1.73028895751305206302E-4,
    -6.97572385963986435018E-3,
    -1.22611180822657148235E-1,
    -3.53155960776544875667E-1,
     1.52530022733894777053E0
};

/* Chebyshev coefficients for exp(x) sqrt(x) K1(x)
 * in the interval [2,infinity].
 *
 * lim(x->inf){ exp(x) sqrt(x) K1(x) } = sqrt(pi/2).
 */
static double K1_B[] =
{
    -5.75674448366501715755E-18,
     1.79405087314755922667E-17,
    -5.68946255844285935196E-17,
     1.83809354436663880070E-16,
    -6.05704724837331885336E-16,
     2.03870316562433424052E-15,
    -7.01983709041831346144E-15,
     2.47715442448130437068E-14,
    -8.97670518232499435011E-14,
     3.34841966607842919884E-13,
    -1.28917396095102890680E-12,
     5.13963967348173025100E-12,
    -2.12996783842756842877E-11,
     9.21831518760500529508E-11,
    -4.19035475934189648750E-10,
     2.01504975519703286596E-9,
    -1.03457624656780970260E-8,
     5.74108412545004946722E-8,
    -3.50196060308781257119E-7,
     2.40648494783721712015E-6,
    -1.93619797416608296024E-5,
     1.95215518471351631108E-4,
    -2.85781685962277938680E-3,
     1.03923736576817238437E-1,
     2.72062619048444266945E0
};

/** @brief Evaluate Chebyshev series
 *
 * Evaluates the series
 *      y = Sum'( coef[i] * T_i(x/2), from i=0 to N-1)
 * of Chebyshev polynomials Ti at argument x/2. The prime indicates that the
 * term for i=0 has to be weighted by a factor 1/2.
 *
 * Coefficients are stored in reverse order, i.e. the zero order term is last
 * in the array.
 * Note: n is the number of coefficients, not the order.
 *
 * If coefficients are for the interval a to b, x must have been transformed to
 * x->2(2x-b-a)/(b-a) before entering the routine. This maps x from (a, b) to
 * (-1, 1), over which the Chebyshev polynomials are defined.
 *
 * If the coefficients are for the inverted interval, in which (a, b) is mapped
 * to (1/b, 1/a), the transformation required is x->2(2ab/x-b-a)/(b-a). If b is
 * infinity, this becomes x->4a/x-1.
 *
 * SPEED:
 * Taking advantage of the recurrence properties of the
 * Chebyshev polynomials, the routine requires one more
 * addition per loop than evaluating a nested polynomial of
 * the same degree.
 *
 * @param [in] x Chebyshev series is evaluated at this point
 * @param [in] array Chebyshev coefficients
 * @param [in] n number of Chebyshev coefficients, number of elements of array
 * @retval Chebychev series evaluated at x
 */
static double chbevl(double x, double array[], int n)
{
    double *p = array;
    double b0 = *p++, b1 = 0.0, b2;
    int i = n-1;

    do
    {
        b2 = b1;
        b1 = b0;
        b0 = x*b1-b2+*p++;
    }
    while(--i);

    return 0.5*(b0-b2);
}

/** @brief Modified Bessel function \f$I_0(x)\f$
 *
 * The range is partitioned into the two intervals \f$[0,8]\f$ and \f$(8, \infty)\f$.
 * Chebyshev polynomial expansions are employed in each interval.
 *
 * @param [in] x argument
 * @retval I0 \f$I_0(x)\f$
 */
double besselI0(double x)
{
    if(x < 0)
        x = -x;

    if(x <= 8.0)
    {
        double y = (x/2.0) - 2.0;
        return(exp(x)*chbevl(y,I0_A,30));
    }

    return exp(x)*chbevl(32.0/x-2.0,I0_B,25)/sqrt(x);
}


/** @brief Modified Bessel function \f$I_0(x)\f$, exponentially scaled
 *
 * The function returns \f$\exp(-|x|) I_0(x)\f$.
 *
 * See \ref besselI0.
 *
 * @param [in] x argument
 * @retval I0exp \f$\exp(-|x|) I_0(x)\f$
 */
double besselI0e(double x)
{
    if(x < 0)
        x = -x;

    if(x <= 8.0)
    {
        double y = (x/2.0) - 2.0;
        return chbevl(y,I0_A,30);
    }

    return chbevl(32.0/x-2.0,I0_B,25)/sqrt(x);
}

/** @brief Modified Bessel function \f$K_0(x)\f$
 *
 * The range is partitioned into the two intervals \f$[0,8]\f$ and \f$(8,\infty)\f$.  Chebyshev polynomial expansions are employed in each interval.
 *
 * @param [in] x argument
 * @retval K0 \f$K_0(x)\f$
 */
double besselK0(double x)
{
    double y,z;

    if(x <= 0)
        return NAN;

    if(x <= 2.0)
    {
        y = x*x-2.0;
        return chbevl(y, K0_A, 10)-log(0.5*x)*besselI0(x);
    }

    z = 8.0/x-2.0;
    y = exp(-x)*chbevl(z, K0_B, 25)/sqrt(x);
    return y;
}


/** @brief Modified Bessel function \f$K_0(x)\f$, exponentially scaled
 *
 * The function returns \f$\exp(x) K_0(x)\f$.
 *
 * See \ref besselK0.
 *
 * @param [in] x argument
 * @retval K0exp \f$\exp(x) K_0(x)\f$
 */
double besselK0e(double x)
{
    double y;

    if(x <= 0)
        return NAN;

    if(x <= 2)
    {
        y = x*x-2.0;
        y = chbevl(y, K0_A, 10)-log(0.5*x)*besselI0(x);
        return(y*exp(x));
    }

    y = chbevl(8.0/x-2.0, K0_B, 25)/sqrt(x);

    return y;
}

/** @brief Modified Bessel function \f$I_1(x)\f$
 *
 * The range is partitioned into the two intervals \f$[0,8]\f$ and \f$(8,
 * \infty)\f$. Chebyshev polynomial expansions are employed in each interval.
 *
 * @param [in] x argument
 * @retval I1 \f$I_1(x)\f$
 */
double besselI1(double x)
{
    double z = fabs(x);

    if(z <= 8.0)
    {
        double y = (z/2.0)-2.0;
        z = chbevl(y,I1_A,29)*z*exp(z);
    }
    else
        z = exp(z)*chbevl(32.0/z-2.0,I1_B,25)/sqrt(z);
    if(x < 0)
        z = -z;
    return z;
}

/** @brief Modified Bessel function \f$I_1(x)\f$, exponentially scaled
 *
 * The function returns \f$\exp(-|x|) I_1(x)\f$.
 *
 * See \ref besselI1.
 *
 * @param [in] x argument
 * @retval I1e \f$\exp(-|x|) I_1(x)\f$
 */
double besselI1e(double x)
{
    double z = fabs(x);

    if(z <= 8.0)
    {
        double y = (z/2.0)-2.0;
        z = chbevl(y,I1_A,29)*z;
    }
    else
        z = chbevl(32.0/z-2.0,I1_B,25)/sqrt(z);

    if(x < 0.0)
        z = -z;

    return z;
}

/** @brief Modified Bessel function \f$K_1(x)\f$
 *
 * The range is partitioned into the two intervals \f$[0,2]\f$ and \f$(2,
 * \infty)\f$. Chebyshev polynomial expansions are employed in each interval.
 *
 * @param [in] x argument
 * @retval K1 \f$K_1(x)\f$
 */
double besselK1(double x)
{
    double y, z;

    z = 0.5*x;
    if(z <= 0)
        return NAN;

    if(x <= 2.0)
    {
        y = x*x-2.0;
        return log(z)*besselI1(x)+chbevl(y, K1_A, 11)/x;
    }

    return exp(-x)*chbevl(8.0/x-2.0, K1_B, 25)/sqrt(x);
}

/** @brief Modified Bessel function \f$K_1(x)\f$, exponentially scaled
 *
 * The function returns \f$\exp(x) K_1(x)\f$.
 *
 * See \ref besselK1.
 *
 * @param [in] x argument
 * @retval K1exp \f$\exp(x) K_1(x)\f$
 */
double besselK1e(double x)
{
    double y;

    if(x <= 0)
        return NAN;

    if(x <= 2)
    {
        y = x*x-2.0;
        y = log(0.5*x)*besselI1(x)+chbevl(y, K1_A, 11)/x;
        return y*exp(x);
    }

    return chbevl(8.0/x-2.0, K1_B, 25)/sqrt(x);
}

#define ACC 40.0
#define BIGNO 1e10
#define BIGNI 1e-10

/** @brief Modified Bessel function $\fI_n(x)\f$ for integer order \f$n\f$
 *
 * For \f$n<0\f$ NAN is returned.
 *
 * The algorithm is taken from Numerical Recipes in C.
 *
 * @param [in] n order
 * @param [in] x argument
 * @retval In \f$I_n(x)\f$
 */
double besselI(int n, double x)
{
    if(n < 0)
        return NAN;
    if(n == 0)
        return besselI0(x);
    if(n == 1)
        return besselI1(x);

    if(x == 0)
        return 0;

    double tox = 2/fabs(x);
    double bip = 0, ans = 0, bi = 1;

    for(int j = 2*(n+(int)sqrt(ACC*n)); j > 0; j--)
    {
        double bim = bip+j*tox*bi;
        bip = bi;
        bi  = bim;

        if(fabs(bi) > BIGNO)
        {
            ans *= BIGNI;
            bi  *= BIGNI;
            bip *= BIGNI;
        }

        if(j == n)
            ans = bip;
    }

    ans *= besselI0(x)/bi;
    return x < 0.0 && (n & 1) ? -ans : ans;
}

/** @brief Logarithm of modified Bessel function $\fK_n(x)\f$ for integer orders
 *
 * The Bessel functions are computed using a recurrence relation.
 *
 * @param [in]  n order
 * @param [in]  x argument
 * @param [out] K_n(x) array of n+1 elements with the values of \f$K_0(x), K_1(x),\dots, K_n(x)\f$
 */
void log_besselK_array(int n, double x, double out[])
{
    /* K_0(x) */
    {
        if(x < 1e-100)
        {
            /* K_0(x) ≈ -log(x/2)-gamma */
            double gamma = 0.5772156649015328606;
            out[0] = log(-log(x/2)-gamma);
        }
        else if(x > 650)
        {
            /* Hankel expansion
             * K_0(x) ≈ sqrt(pi/2x)*exp(-x) * ( 1 - k + 9/2*k² - 225/6*k³ ), k=1/8x
             */
             double k = 1./8/x;
             out[0] = 0.5*log(M_PI/2/x) - x + log1p( k*(-1+9./2*k*(1-25./3*k)) );
        }
        else
            out[0] = log(besselK0(x));
    }

    if(n == 0)
        return;

    /* K_1(x) */
    {
        if(x < 1e-8)
            /* K_1(x) ≈ 1/x */
            out[1] = -log(x);
        else if(x > 600)
        {
            /* Hankel expansion
             * K_1(x) ≈ sqrt(pi/2x)*exp(-x) * ( 1 + 3/8x - 15/128x² + 315/3072x³ )
             */
             double k = 1/(8*x);
             out[1] = 0.5*log(M_PI/2/x) -x + log1p(3*k*(1+5./2*k *(-1+21./3*k)));
        }
        else
            out[1] = log(besselK1(x));
    }

    for(int l = 1; l < n; l++)
    {
        /* K_{n+1} = K_{n-1} + 2n/x K_n = 2n/x * K_n * (1+x/2n*K_{n-1}/K_n) */
        double k = 0.5*x/l;
        out[l+1] = -log(k)+out[l]+log1p(exp(out[l-1]-out[l])*k);
    }
}

/** @brief Logarithm of modified Bessel function $\fK_n(x)\f$ for integer order \f$n\f$
 *
 * The Bessel functions are computed using a recurrence relation.
 *
 * @param [in]  n order
 * @param [in]  x argument
 * @retval Kn \f$\log K_n(x)\f$
 */
double log_besselK(int n, double x)
{
    double *out = malloc((n+1)*sizeof(double));
    log_besselK_array(n, x, out);
    double v = out[n];
    free(out);
    return v;
}

/**
 * @brief Calculate \f$I_\nu(x)/I_{\nu+1}(x)\f$
 *
 * Compute the ratio of the modified Bessel functions of the first kind
 * \f$I_\nu(x)/I_{\nu+1}(x)\f$ using a continued fraction, see
 * https://dlmf.nist.gov/10.33.
 *
 * @param nu order
 * @param x argument
 * @retval ratio \f$I_\nu(x)/I_{\nu+1}(x)\f$
 */
double bessel_continued_fraction(double nu, double x)
{
    /* it's faster to calculate the inverse of x only once */
    const double invx2 = 2/x;

    const double a1 = (nu+1)*invx2;
    const double a2 = (nu+2)*invx2;

    double num   = a2+1/a1;
    double denom = a2;
    double ratio = a1*num/denom;
    double ratio_last = 0;

    for(int l = 3; 1; l++)
    {
        const double an = invx2*(nu+l);
        num   = an+1/num;
        denom = an+1/denom;
        ratio *= num/denom;

        if(ratio == ratio_last)
            return ratio;

        ratio_last = ratio;
    }
}


/** @brief Compute \f$\log I_{\nu+1/2}(x)\f$
 *
 * Compute logarithm of modified Bessel function of the first kind
 * \f$I_{\nu+1/2}(x)\f$.
 *
 * @param [in] nu order
 * @param [in] x argument
 * @retval logI \f$\log I_{\nu+1/2}(x)\f$
 */
double bessel_lnInu(int nu, double x)
{
    double lnInu;
    bessel_lnInuKnu(nu, x, &lnInu, NULL);
    return lnInu;
}

/** @brief Compute \f$\log K_{\nu+1/2}(x)\f$
 *
 * Compute logarithm of modified Bessel function of the second kind
 * \f$K_{\nu+1/2}(x)\f$.
 *
 * @param [in] nu order
 * @param [in] x argument
 * @retval logK \f$K_{\nu+1/2}(x)\f$
 */
double bessel_lnKnu(int nu, double x)
{
    double lnKnu;
    bessel_lnInuKnu(nu, x, NULL, &lnKnu);
    return lnKnu;
}

/* https://dlmf.nist.gov/10.41#ii */
static double __lnbesselI_asymp(double nu, double x, double *relerror)
{
    const double z = x/nu;
    const double p2 = 1/(1+z*z); /* p² */

    const double U5 = 59535/262144.+p2*(-67608983/9175040.+p2*(250881631/5898240.+p2*(-108313205/1179648.+p2*(5391411025/63700992.-5391411025/191102976.*p2))));
    const double U4 = 3675/32768. + p2*(-96833/40960.+p2*(144001/16384.+p2*(-7436429/663552.+37182145/7962624.*p2)));
    const double U3 = 75/1024.+p2*(-4563/5120.+p2*(17017/9216.-85085/82944.*p2));
    const double U2 = 9/128.+p2*(-77/192.+385/1152.*p2);
    const double U1 = 1/8.-5/24.*p2;
    /* U0 = 1 */

    const double a = sqrt(1+z*z);
    const double y = 1/(nu*a);
    const double sum = log1p(y*(U1 + y*(U2 + y*(U3 + y*(U4 + U5*y)))));

    const double eta = a+log(z/(1+a));
    const double prefactor = nu*eta-log(2*M_PI*nu*a)/2;

	*relerror = U5*y*y*y*y*y;

    return prefactor+sum;
}

/** @brief Compute modified Bessel functions of first and second kind
 *
 * This function computes the logarithm of the modified Bessel functions
 * \f$I_{\nu+1/2}(x)\f$ and \f$K_{\nu+1/2}(x)\f$. The results are saved in
 * lnInu_p and lnKnu_p.
 *
 * If lnInu_p or lnKnu_p is NULL, the variable is not referenced.
 *
 * @param [in] nu order
 * @param [in] x argument
 * @param [out] lnInu_p pointer for \f$\log I_{\nu+1/2}(x)\f$
 * @param [out] lnKnu_p pointer for \f$\log K_{\nu+1/2}(x)\f$
 */
void bessel_lnInuKnu(int nu, const double x, double *lnInu_p, double *lnKnu_p)
{
    const double logx = log(x);
    const double invx = 1/x;

    double lnKnu, lnKnup;
    double Knu = 1, Knup = 1+invx;
    double prefactor = -x+0.5*(M_LOGPI-M_LOG2-logx);

    /* calculate Knu, Knup */
    if(nu == 0)
    {
        lnKnu  = prefactor+log(Knu);
        lnKnup = prefactor+log(Knup);
    }
    else
    {
        for(int l = 2; l <= nu+1; l++)
        {
            double Kn_new = (2*l-1)*Knup*invx + Knu;
            Knu  = Knup;
            Knup = Kn_new;

            if(Knu > 1e100)
            {
                Knu  *= 1e-100;
                Knup *= 1e-100;
                prefactor += log(1e100);
            }
        }

        lnKnup = prefactor+log(Knup);
        lnKnu  = prefactor+log(Knu);
    }

    if(lnKnu_p != NULL)
        *lnKnu_p = lnKnu;

    if(lnInu_p != NULL)
    {
<<<<<<< HEAD
        double ratio = bessel_continued_fraction(nu+0.5,x);
=======
		if(nu > 100)
        {
            double relerr;
            *lnInu_p = __lnbesselI_asymp(nu+0.5, x, &relerr);

            if(relerr < 1e-12)
                return;
        }

        double ratio = bessel_continued_fraction(nu,x);
>>>>>>> bd8d14e6
        *lnInu_p = -logx-logadd(lnKnup, lnKnu-log(ratio));
    }
}<|MERGE_RESOLUTION|>--- conflicted
+++ resolved
@@ -2,11 +2,7 @@
  * @file   bessel.c
  * @author Stephen L. Moshier, Cephes Math Library Release 2.8, June 2000
  * @author Michael Hartmann <michael.hartmann@physik.uni-augsburg.de>
-<<<<<<< HEAD
  * @date   October, 2019
-=======
- * @date   September, 2018
->>>>>>> bd8d14e6
  * @brief  Computation of Bessel functions
  */
 
@@ -16,6 +12,11 @@
 #include "misc.h"
 #include "constants.h"
 #include "bessel.h"
+
+/**
+ * @name modified Bessel functions for orders n=0,1
+ * @{
+ */
 
 /* Chebyshev coefficients for exp(-x) I0(x)
  * in the interval [0,8].
@@ -324,16 +325,13 @@
  * @param [in] x argument
  * @retval I0 \f$I_0(x)\f$
  */
-double besselI0(double x)
+double bessel_I0(double x)
 {
     if(x < 0)
         x = -x;
 
     if(x <= 8.0)
-    {
-        double y = (x/2.0) - 2.0;
-        return(exp(x)*chbevl(y,I0_A,30));
-    }
+        return exp(x)*chbevl(x/2-2,I0_A,30);
 
     return exp(x)*chbevl(32.0/x-2.0,I0_B,25)/sqrt(x);
 }
@@ -343,33 +341,32 @@
  *
  * The function returns \f$\exp(-|x|) I_0(x)\f$.
  *
- * See \ref besselI0.
+ * See \ref bessel_I0.
  *
  * @param [in] x argument
  * @retval I0exp \f$\exp(-|x|) I_0(x)\f$
  */
-double besselI0e(double x)
+double bessel_I0e(double x)
 {
     if(x < 0)
         x = -x;
 
     if(x <= 8.0)
-    {
-        double y = (x/2.0) - 2.0;
-        return chbevl(y,I0_A,30);
-    }
+        return chbevl(x/2-2,I0_A,30);
 
     return chbevl(32.0/x-2.0,I0_B,25)/sqrt(x);
 }
 
 /** @brief Modified Bessel function \f$K_0(x)\f$
  *
- * The range is partitioned into the two intervals \f$[0,8]\f$ and \f$(8,\infty)\f$.  Chebyshev polynomial expansions are employed in each interval.
+ * The range is partitioned into the two intervals \f$[0,8]\f$ and
+ * \f$(8,\infty)\f$. Chebyshev polynomial expansions are employed in each
+ * interval.
  *
  * @param [in] x argument
  * @retval K0 \f$K_0(x)\f$
  */
-double besselK0(double x)
+double bessel_K0(double x)
 {
     double y,z;
 
@@ -379,7 +376,7 @@
     if(x <= 2.0)
     {
         y = x*x-2.0;
-        return chbevl(y, K0_A, 10)-log(0.5*x)*besselI0(x);
+        return chbevl(y, K0_A, 10)-log(0.5*x)*bessel_I0(x);
     }
 
     z = 8.0/x-2.0;
@@ -392,12 +389,12 @@
  *
  * The function returns \f$\exp(x) K_0(x)\f$.
  *
- * See \ref besselK0.
+ * See \ref bessel_K0.
  *
  * @param [in] x argument
  * @retval K0exp \f$\exp(x) K_0(x)\f$
  */
-double besselK0e(double x)
+double bessel_K0e(double x)
 {
     double y;
 
@@ -407,7 +404,7 @@
     if(x <= 2)
     {
         y = x*x-2.0;
-        y = chbevl(y, K0_A, 10)-log(0.5*x)*besselI0(x);
+        y = chbevl(y, K0_A, 10)-log(0.5*x)*bessel_I0(x);
         return(y*exp(x));
     }
 
@@ -424,7 +421,7 @@
  * @param [in] x argument
  * @retval I1 \f$I_1(x)\f$
  */
-double besselI1(double x)
+double bessel_I1(double x)
 {
     double z = fabs(x);
 
@@ -444,12 +441,12 @@
  *
  * The function returns \f$\exp(-|x|) I_1(x)\f$.
  *
- * See \ref besselI1.
+ * See \ref bessel_I1.
  *
  * @param [in] x argument
  * @retval I1e \f$\exp(-|x|) I_1(x)\f$
  */
-double besselI1e(double x)
+double bessel_I1e(double x)
 {
     double z = fabs(x);
 
@@ -475,7 +472,7 @@
  * @param [in] x argument
  * @retval K1 \f$K_1(x)\f$
  */
-double besselK1(double x)
+double bessel_K1(double x)
 {
     double y, z;
 
@@ -486,7 +483,7 @@
     if(x <= 2.0)
     {
         y = x*x-2.0;
-        return log(z)*besselI1(x)+chbevl(y, K1_A, 11)/x;
+        return log(z)*bessel_I1(x)+chbevl(y, K1_A, 11)/x;
     }
 
     return exp(-x)*chbevl(8.0/x-2.0, K1_B, 25)/sqrt(x);
@@ -496,12 +493,12 @@
  *
  * The function returns \f$\exp(x) K_1(x)\f$.
  *
- * See \ref besselK1.
+ * See \ref bessel_K1.
  *
  * @param [in] x argument
  * @retval K1exp \f$\exp(x) K_1(x)\f$
  */
-double besselK1e(double x)
+double bessel_K1e(double x)
 {
     double y;
 
@@ -511,18 +508,25 @@
     if(x <= 2)
     {
         y = x*x-2.0;
-        y = log(0.5*x)*besselI1(x)+chbevl(y, K1_A, 11)/x;
+        y = log(0.5*x)*bessel_I1(x)+chbevl(y, K1_A, 11)/x;
         return y*exp(x);
     }
 
     return chbevl(8.0/x-2.0, K1_B, 25)/sqrt(x);
 }
+
+/*@}*/
+
+/**
+ * @name modified Bessel functions for integer orders
+ * @{
+ */
 
 #define ACC 40.0
 #define BIGNO 1e10
 #define BIGNI 1e-10
 
-/** @brief Modified Bessel function $\fI_n(x)\f$ for integer order \f$n\f$
+/** @brief Modified Bessel function \f$I_n(x)\f$ for integer order \f$n\f$
  *
  * For \f$n<0\f$ NAN is returned.
  *
@@ -532,14 +536,14 @@
  * @param [in] x argument
  * @retval In \f$I_n(x)\f$
  */
-double besselI(int n, double x)
+double bessel_In(int n, double x)
 {
     if(n < 0)
         return NAN;
     if(n == 0)
-        return besselI0(x);
+        return bessel_I0(x);
     if(n == 1)
-        return besselI1(x);
+        return bessel_I1(x);
 
     if(x == 0)
         return 0;
@@ -564,11 +568,11 @@
             ans = bip;
     }
 
-    ans *= besselI0(x)/bi;
-    return x < 0.0 && (n & 1) ? -ans : ans;
-}
-
-/** @brief Logarithm of modified Bessel function $\fK_n(x)\f$ for integer orders
+    ans *= bessel_I0(x)/bi;
+    return x < 0 && (n & 1) ? -ans : ans;
+}
+
+/** @brief Logarithm of modified Bessel function \f$K_n(x)\f$ for integer orders
  *
  * The Bessel functions are computed using a recurrence relation.
  *
@@ -576,7 +580,7 @@
  * @param [in]  x argument
  * @param [out] K_n(x) array of n+1 elements with the values of \f$K_0(x), K_1(x),\dots, K_n(x)\f$
  */
-void log_besselK_array(int n, double x, double out[])
+void log_besselKn_array(int n, double x, double out[])
 {
     /* K_0(x) */
     {
@@ -595,7 +599,7 @@
              out[0] = 0.5*log(M_PI/2/x) - x + log1p( k*(-1+9./2*k*(1-25./3*k)) );
         }
         else
-            out[0] = log(besselK0(x));
+            out[0] = log(bessel_K0(x));
     }
 
     if(n == 0)
@@ -615,7 +619,7 @@
              out[1] = 0.5*log(M_PI/2/x) -x + log1p(3*k*(1+5./2*k *(-1+21./3*k)));
         }
         else
-            out[1] = log(besselK1(x));
+            out[1] = log(bessel_K1(x));
     }
 
     for(int l = 1; l < n; l++)
@@ -626,7 +630,7 @@
     }
 }
 
-/** @brief Logarithm of modified Bessel function $\fK_n(x)\f$ for integer order \f$n\f$
+/** @brief Logarithm of modified Bessel function \f$K_n(x)\f$ for integer order \f$n\f$
  *
  * The Bessel functions are computed using a recurrence relation.
  *
@@ -634,14 +638,21 @@
  * @param [in]  x argument
  * @retval Kn \f$\log K_n(x)\f$
  */
-double log_besselK(int n, double x)
+double log_besselKn(int n, double x)
 {
     double *out = malloc((n+1)*sizeof(double));
-    log_besselK_array(n, x, out);
+    log_besselKn_array(n, x, out);
     double v = out[n];
     free(out);
     return v;
 }
+
+/*@}*/
+
+/**
+ * @name modified Bessel functions for non-integer orders
+ * @{
+ */
 
 /**
  * @brief Calculate \f$I_\nu(x)/I_{\nu+1}(x)\f$
@@ -714,7 +725,15 @@
     return lnKnu;
 }
 
-/* https://dlmf.nist.gov/10.41#ii */
+/** @brief Compute modified Bessel function \f$I_\nu(x)\f$ using asymptotic expansion
+ *
+ * See https://dlmf.nist.gov/10.41#ii
+ *
+ * @param [in] order
+ * @param [in] argument
+ * @param [out] relerror estimated relative error
+ * @retval logI \f$\log I_\nu(x)\f$
+ */
 static double __lnbesselI_asymp(double nu, double x, double *relerror)
 {
     const double z = x/nu;
@@ -792,9 +811,6 @@
 
     if(lnInu_p != NULL)
     {
-<<<<<<< HEAD
-        double ratio = bessel_continued_fraction(nu+0.5,x);
-=======
 		if(nu > 100)
         {
             double relerr;
@@ -804,8 +820,9 @@
                 return;
         }
 
-        double ratio = bessel_continued_fraction(nu,x);
->>>>>>> bd8d14e6
+        double ratio = bessel_continued_fraction(nu+0.5,x);
         *lnInu_p = -logx-logadd(lnKnup, lnKnu-log(ratio));
     }
-}+}
+
+/*@}*/