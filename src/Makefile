.PHONY: clean doc casimir casimir_logdetD casimir_hiT casimir_Fn ld_drude casimir_T0 casimir_tests dependencies dependencies_test
all: casimir casimir_logdetD casimir_tests

# Choose a compiler.
#
# At the moment gcc, clang and icc are supported.
CC = gcc
#CC = icc
MPICC = mpicc
#MPICC = mpiicc

OBJS = \
    gausslaguerre.o \
    integration_drude.o \
    integration_perf.o \
    libcasimir.o \
    matrix.o \
    sfunc.o \
    utils.o

TESTS = \
    tests/test_bessels.o \
    tests/test_doublefact.o \
    tests/test_fresnel.o \
    tests/test_integration_perf.o \
    tests/test_mie.o \
    tests/test_Plm.o \
<<<<<<< HEAD
    tests/test_epsilon.o \
=======
    tests/test_Xi.o \
>>>>>>> 76f906c8
    tests/test_integration_drude.o \
    tests/test_Lambda.o \
    tests/test_logdet.o \
    tests/test_logdet_HT.o \
    tests/test_mie_drude.o \
    tests/tests.o \
    tests/unittest.o

# use C99 standard
CFLAGS  = -std=c99

# use traditional GNU semantics for inline
CFLAGS += -fgnu89-inline
CFLAGS += -I .

# enable warnings and make them fatal
CFLAGS += -Wall -Werror -Wextra -Wmissing-prototypes -Wstrict-prototypes -Wshadow -Wpointer-arith -Wcast-qual -Wwrite-strings -Wno-unused-parameter

# ldflags
LDFLAGS += -lm -pthread

# support float128
#CFLAGS += -DFLOAT128
#LDFLAGS += -lquadmath

# clang supports various runtime checks. This will slow down the program, but
# it's a good and easy way to find bugs.
#CFLAGS += -fsanitize=undefined,memory

TARGET = "../bin/"

# optimize for native CPU
OPT = -march=native -O3
OPT +=-flto

# This file contains header dependencies. dependencies and dependencies_test will update this file.
DEPEND_FILE = .depend

dependencies: $(OBJS:.o=.c)
	rm -f $(DEPEND_FILE)
	$(CC) $(CFLAGS) -MM $^ > $(DEPEND_FILE)
dependencies_test: $(TESTS:.o=.c) dependencies
	$(CC) $(CFLAGS) -MM $(TESTS:.o=.c) | sed 's/.*/tests\/&/g' >> $(DEPEND_FILE)
-include $(DEPEND_FILE)

%.o : %.c
	$(CC) $(CFLAGS) $(OPT) -o $@ -c $<

casimir_T0.o:
	$(MPICC) $(CFLAGS) $(OPT) -o $@ -c $<

casimir: casimir.o $(OBJS) dependencies
	$(CC) $(CFLAGS) $(OPT) casimir.o $(OBJS) $(LDFLAGS) -o casimir

casimir_logdetD: casimir_logdetD.o $(OBJS) dependencies
	$(CC) $(CFLAGS) $(OPT) casimir_logdetD.o $(OBJS) $(LDFLAGS) -o casimir_logdetD

casimir_hiT: casimir_hiT.o $(OBJS) dependencies
	$(CC) $(CFLAGS) $(OPT) casimir_hiT.o $(OBJS) $(LDFLAGS) -o casimir_hiT

casimir_Fn: casimir_Fn.o $(OBJS) dependencies
	$(CC) $(CFLAGS) $(OPT) casimir_Fn.o $(OBJS) $(LDFLAGS) -o casimir_Fn

ld_drude: ld_drude.o $(OBJS) dependencies
	$(CC) $(CFLAGS) $(OPT) ld_drude.o $(OBJS) $(LDFLAGS) -o ld_drude

casimir_tests: $(TESTS) $(OBJS) dependencies_test
	$(CC) $(CFLAGS) $(OPT) $(TESTS) $(OBJS) $(LDFLAGS) -o casimir_tests
	./casimir_tests

casimir_T0: casimir_T0.o $(OBJS) dependencies
	$(MPICC) $(CFLAGS) $(OPT) casimir_T0.o $(OBJS) $(LDFLAGS) -o casimir_T0

install:
	cp casimir casimir_tests casimir_hiT casimir_logdetD casimir_Fn ld_drude casimir_T0 ${TARGET}

clean:
	rm -f casimir casimir_tests casimir_hiT casimir_logdetD casimir_Fn ld_drude casimir_T0 *.o tests/*.o $(DEPEND_FILE)
	rm -rf doc

doc:
	doxygen doxygen.conf<|MERGE_RESOLUTION|>--- conflicted
+++ resolved
@@ -25,11 +25,6 @@
     tests/test_integration_perf.o \
     tests/test_mie.o \
     tests/test_Plm.o \
-<<<<<<< HEAD
-    tests/test_epsilon.o \
-=======
-    tests/test_Xi.o \
->>>>>>> 76f906c8
     tests/test_integration_drude.o \
     tests/test_Lambda.o \
     tests/test_logdet.o \
