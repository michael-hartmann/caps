/**
 * @file   libcasimir.c
 * @author Michael Hartmann <michael.hartmann@physik.uni-augsburg.de>
 * @date   September, 2016
 * @brief  library to calculate the free Casimir energy in the plane-sphere geometry
 */


/* for usleep and pthread_tryjoin_np */
#define _GNU_SOURCE

#include <float.h>
#include <math.h>
#include <pthread.h>
#include <stdarg.h>
#include <stdbool.h>
#include <stdio.h>
#include <string.h>
#include <time.h>
#include <unistd.h>

#include "floattypes.h"
#include "integration_drude.h"
#include "integration_perf.h"
#include "libcasimir.h"
#include "matrix.h"
#include "sfunc.h"
#include "utils.h"

/**
* @name Information on compilation and Casimir objects
*/
/*@{*/

/** @brief Return string with information about the binary
 *
 * The string contains date and time of compilation, the compiler and kind of
 * arithmetics the binary uses.
 *
 * This function is thread-safe.
 *
 * @param [out] str buffer for string
 * @param [in]  len length of string
 * @retval success bytes written if successful
 */
int casimir_compile_info(char *str, size_t size)
{
    /* snprintf() writes at most size bytes (including the terminating null
     * byte ('\0')) to str. */
    return snprintf(str, size,
             "Compiled on %s at %s with %s",
              __DATE__, __TIME__, COMPILER
            );
}


/** @brief Print object information to stream
 *
 * This function will print information about the object self to stream.
 * Information include all parameters like \f$R/L\f$, \f$\omega_\mathrm{P}\f$
 * and \f$\gamma\f$ of sphere and plane, as well as maximum value of
 * \f$\ell\f$, precision, number of cores...
 *
 * This function is thread-safe. However, do not modify parameters (e.g. lmax,
 * dielectric properties of plane and sphere...) while calling this function.
 *
 * @param self Casimir object
 * @param stream where to print the string
 * @param prefix if prefix != NULL: start every line with the string contained
 * in prefix
 */
void casimir_info(casimir_t *self, FILE *stream, const char *prefix)
{
    if(prefix == NULL)
        prefix = "";

    fprintf(stream, "%sR/(R+L) = %g\n", prefix, self->RbyScriptL);
    fprintf(stream, "%sL/R     = %g\n", prefix, self->LbyR);
    fprintf(stream, "%sR/L     = %g\n", prefix, 1/self->LbyR);
    fprintf(stream, "%sT       = %g\n", prefix, self->T);

    fprintf(stream, "%somegap_sphere = %g\n", prefix, self->omegap_sphere);
    fprintf(stream, "%sgamma_sphere  = %g\n", prefix, self->gamma_sphere);
    fprintf(stream, "%somegap_plane  = %g\n", prefix, self->omegap_plane);
    fprintf(stream, "%sgamma_plane   = %g\n", prefix, self->gamma_plane);

    fprintf(stream, "%slmax            = %d\n", prefix, self->lmax);
    fprintf(stream, "%scores           = %d\n", prefix, self->cores);
    fprintf(stream, "%sprecision       = %g\n", prefix, self->precision);
    fprintf(stream, "%strace_threshold = %g\n", prefix, self->trace_threshold);
    fprintf(stream, "%sdetalg          = %s\n", prefix, self->detalg);
    fprintf(stream, "%sbalance         = %s\n", prefix, self->balance      ? "true" : "false");
    fprintf(stream, "%spivot           = %s\n", prefix, self->pivot        ? "true" : "false");
    fprintf(stream, "%sprecondition    = %s\n", prefix, self->precondition ? "true" : "false");
    fprintf(stream, "%scheck_elems     = %s\n", prefix, self->check_elems  ? "true" : "false");
}


/**
 * @brief Thread safe wrapper to vfprintf
 *
 * This function is a wrapper to vfprintf and will print to stream, but it uses
 * locks to make this function thread-safe.
 *
 * @param [in] self Casimir object
 * @param [in] stream stream to print
 * @param [in] format format string
 * @param [in] args arguments for format string
 * @retval chars number of characters printed
 */
int casimir_vfprintf(casimir_t *self, FILE *stream, const char *format, va_list args)
{
    pthread_mutex_lock(&self->mutex);
    int ret = vfprintf(stream, format, args);
    pthread_mutex_unlock(&self->mutex);

    return ret;
}

/**
 * @brief Print debugging information
 *
 * Print debugging information to stderr if self->debug is set to true.
 *
 * A general note on debugging and error handling:
 *
 * 1) When an fatal error occures, for example allocating memory failed, the
 * program should terminate using the macro TERMINATE from utils.h.
 *
 * 2) If there was potentially a problem the program should use the macro WARN.
 * This macro will print a warning to stderr, but it will not terminate the
 * program. For example if there might be numerical instabilities or
 * convergence problems, but it is not 100% clear, the program should use WARN.
 *
 * 3) For debugging information / profiling information use casimir_debug.
 *
 * @param [in] self Casimir object
 * @param [in] format format string
 * @param [in] ... variables for for format string
 * @retval chars number of characters printed (see \ref casimir_vprintf)
 */
int casimir_debug(casimir_t *self, const char *format, ...)
{
    if(!self->debug)
        return 0;

    va_list args;
    va_start(args, format);
    int ret = casimir_vfprintf(self, stderr, format, args);
    va_end(args);

    return ret;
}

/**
 * @brief Print to stdout if flag verbose is set
 *
 * @param [in] self Casimir object
 * @param [in] format format string
 * @param [in] ... variables for for format string
 * @retval chars number of characters printed (see \ref casimir_vprintf)
 */
int casimir_verbose(casimir_t *self, const char *format, ...)
{
    if(!self->verbose)
        return 0;

    va_list args;
    va_start(args, format);
    int ret = casimir_vfprintf(self, stdout, format, args);
    va_end(args);

    return ret;
}

/*@}*/


/**
* @name various functions
*/
/*@{*/

/**
 * @brief Calculate logarithm and sign of prefactor \f$\Lambda_{\ell_1 \ell_2}^{(m)}\f$
 *
 * This function returns the logarithm of the prefactor for given
 * \f$\ell_1,\ell_2,m\f$. This prefactor is defined by (cf Eq. (5.19))
 * \f[
 *      \Lambda_{\ell_1,\ell_2}^{(m)} = -\frac{2 N_{\ell_1,m} N_{\ell_2,m}}{\sqrt{\ell_1 (\ell_1+1) \ell_2 (\ell_2+1)}}
 * \f]
 *
 * If sign is not NULL, -1 will be stored in sign.
 *
 * The values are computed using the lgamma function to avoid overflows.
 *
 * Restrictions: \f$\ell_1,\ell_2 \ge 1\f$, \f$\ell_1,\ell_2 \ge m > 0\f$
 *
 * Symmetries: \f$\Lambda_{\ell_1,\ell_2}^{(m)} = \Lambda_{\ell_2,\ell_1}^{(m)}\f$
 *
 * This function is thread-safe.
 *
 * @param [in]  l1 \f$\ell_1\f$
 * @param [in]  l2 \f$\ell_2\f$
 * @param [in]  m  \f$m\f$
 * @param [out] sign set to -1 if sign != NULL
 * @retval lnLambda \f$\log{\Lambda_{\ell_1,\ell_2}^{(m)}}\f$
 */
float80 casimir_lnLambda(int l1, int l2, int m, sign_t *sign)
{
    if(sign != NULL)
        *sign = -1;
    return (log80(2*l1+1)+log80(2*l2+1)-log80(l1)-log80(l1+1)-log80(l2)-log80(l2+1)+lnfac80(l1-m)+lnfac80(l2-m)-lnfac80(l1+m)-lnfac80(l2+m))/2.0L;
}


/**
 * @brief Calculate \f$\epsilon(i\xi)\f$ for Drude model
 *
 * This function returns the dielectric minus one
 * \f[
 *      \epsilon(i\xi)-1 = \frac{\omega_\mathrm{P}^2}{\xi(\xi+\gamma)}
 * \f]
 *
 * This function is thread-safe.
 *
 * @param [in]  xi     \f$\xi\f$ imaginary frequency (in scaled units: \f$\xi=nT\f$)
 * @param [in]  omegap \f$\omega_\mathrm{P}\f$ Plasma frequency
 * @param [in]  gamma_ \f$\gamma\f$ relaxation frequency
 * @retval epsilon \f$\epsilon(\xi, \omega_\mathrm{P}, \gamma)-1\f$
 */
float80 casimir_epsilonm1(float80 xi, double omegap, double gamma_)
{
    /* cast omegap and gamma_ to float80 for more accurancy */
    return pow_2((float80)omegap)/(xi*(xi+(float80)gamma_));
}


/**
 * @brief Calculate Fresnel coefficients \f$r_{TE}\f$ and \f$r_{TM}\f$ for Drude model
 *
 * This function calculates the Fresnel coefficients for TE and TM mode
 *
 * This function is thread-safe.
 *
 * @param [in]      self    Casimir object
 * @param [in]      nT      \f$\xi=nT\f$ imaginary frequency
 * @param [in]      k       xy projection of wavevector
 * @param [in,out]  r_TE    Fresnel coefficient for TE mode
 * @param [in,out]  r_TM    Fresnel coefficient for TM mode
 */
void casimir_rp(casimir_t *self, float80 nT, float80 k, float80 *r_TE, float80 *r_TM)
{
    if(isinf(self->omegap_plane))
    {
        /* perfect reflectors */
        *r_TM = 1.0;
        *r_TE = -1.0;
    }
    else
    {
<<<<<<< HEAD
        /* Drude metals */
        const float80 epsilon = casimir_epsilon(nT, self->omegap_plane, self->gamma_plane);
        const float80 beta = sqrt80(1 + pow_2(nT)/(pow_2(nT)+pow_2(k)) * (epsilon-1));

        *r_TE = (1-beta)/(1+beta);
        *r_TM = (epsilon-beta)/(epsilon+beta);
=======
        /* Drude metals
        *
         * In scaled units
         *     β = sqrt( 1 + ξ²/(ξ²+k²)*(ε-1) ) = sqrt(1+x),
         * where
         *     x = ξ²/(ξ²+k²)*(ε-1).
         *
         * We calculate x. If x is small, β≈1 and a loss of significance
         * occures when calculating 1-β.
         *
         * For this reason we use the Taylor series
         *     sqrt(1+x) ≈ 1 + x/2 - x²/8 + x³/16
         * to avoid a loss of significance if x is small.
         *
         * Note: ξ=nT
         */

        const float80 epsilonm1 = casimir_epsilonm1(nT, self->omegap_plane, self->gamma_plane);
        const float80 x         = pow_2(nT)/(pow_2(nT)+pow_2(k))*epsilonm1;

        if(fabs80(x) < 1e-6)
        {
            /* β-1 = sqrt(1+x)-1 = x/2 - x²/8 + x³/16 + O(x^4) */
            const float80 betam1 = x/2 - pow_2(x)/8 - pow_3(x)/16;

            *r_TE = -betam1/(2+betam1);
            *r_TM = (epsilonm1-betam1)/(epsilonm1+2+betam1);
        }
        else
        {
            const float80 beta = sqrt80(1+x);

            *r_TE = (1-beta)/(1+beta);
            *r_TM = (epsilonm1+1-beta)/(epsilonm1+1+beta);
        }
>>>>>>> 3c1fe263
    }
}

/*@}*/

/**
* @name initialization and setting parameters
*/
/*@{*/

/**
 * @brief Create a new Casimir object for perfect reflectors
 *
 * This function will initialize a Casimir object with sphere and plane perfect
 * reflectors.
 *
 * By default, the value of lmax is chosen by:
 * lmax = ceil(max(CASIMIR_MINIMUM_LMAX, CASIMIR_FACTOR_LMAX/LbyR))
 *
 * Restrictions: \f$T > 0\f$, \f$0 < R/\mathcal{L} < 1\f$
 *
 * This function is not thread-safe.
 *
 * @param [out] self Casimir object
 * @param [in]  LbyR \f$\frac{L}{R}\f$
 * @param [in]  T temperature in units of \f$2\pi k_B \mathcal{L}/(\hbar c)\f$
 * @retval 0 if successful
 * @retval -1 if wrong value for LbyR
 * @retval -2 if wrong value for T
 */
int casimir_init(casimir_t *self, double LbyR, double T)
{
    TERMINATE(LDBL_MANT_DIG < 64, "No support for 80-bit extended precision, long double has %d bits.", LDBL_MANT_DIG);

    if(LbyR <= 0)
        return -1;
    if(T <= 0)
        return -2;

    self->lmax = ceil(MAX(CASIMIR_MINIMUM_LMAX, CASIMIR_FACTOR_LMAX/LbyR));

    self->T               = T;
    self->RbyScriptL      = 1./(1.+LbyR);
    self->LbyR            = LbyR;
    self->precision       = CASIMIR_PRECISION;
    self->trace_threshold = CASIMIR_TRACE_THRESHOLD;
    self->cores           = 1;
    self->threads         = xmalloc(self->cores*sizeof(pthread_t));

    /* initialize mie cache */
    casimir_mie_cache_init(self);

    /* perfect reflectors */
    self->omegap_sphere = INFINITY;
    self->gamma_sphere  = 0;
    self->omegap_plane  = INFINITY;
    self->gamma_plane   = 0;

    /* set verbose flag */
    self->verbose = false;

    /* initialize mutex for printf */
    pthread_mutex_init(&self->mutex, NULL);

    /**
     * parameters that users usually don't change
     */

    /* check matrix elements */
    self->check_elems = true;

    /* set debug flag */
    self->debug = false;

    /* precondition matrix before QR decomposition */
    self->precondition = false;

    /* balance matrix before QR decomposition */
    self->balance = true;

    /* pivot matrix before QR decomposition */
    self->pivot = false;

    /* use QR decomposition to calculate determinant */
    memset(self->detalg, 0, sizeof(self->detalg));
    strcpy(self->detalg, CASIMIR_DETALG);

    return 0;
}


/**
 * @brief Enable/disable debugging information
 *
 * This will enable/disable debugging information wether the flag debug is true
 * or false.
 *
 * @param [in] self Casimir object
 * @param [in] debug flag, true to enable, false to disable debugging
 */
void casimir_set_debug(casimir_t *self, bool debug)
{
    self->debug = debug;
}

bool casimir_get_debug(casimir_t *self)
{
    return self->debug;
}

void casimir_set_verbose(casimir_t *self, bool verbose)
{
    self->verbose = verbose;
}

bool casimir_get_verbose(casimir_t *self)
{
    return self->verbose;
}

/**
 * @brief Set material parameters for Drude metals
 *
 * Set material parameters of plane and sphere for Drude metals.
 *
 * This function is not thread-safe.
 *
 * @param [in,out] self Casimir object
 * @param [in] omegap_plane  \f$\omega_\mathrm{P}\f$ plasma frequency for plane in units of \f$c/(L+R)\f$
 * @param [in] gamma_plane   \f$\gamma\f$            relaxation frequency for plane in units of \f$c/(L+R)\f$
 * @param [in] omegap_sphere \f$\omega_\mathrm{P}\f$ plasma frequency for sphere in units of \f$c/(L+R)\f$
 * @param [in] gamma_sphere  \f$\gamma\f$            relaxation frequency for sphere in units of \f$c/(L+R)\f$
 * @retval 1 if successful
 * @retval 0 if \f$\omega_\mathrm{P} <= 0\f$ or \f$\gamma < 0\f$ (for plane or sphere)
 */
int casimir_set_drude(casimir_t *self, double omegap_plane, double gamma_plane, double omegap_sphere, double gamma_sphere)
{
    if(omegap_plane > 0 && gamma_plane >= 0 && omegap_sphere > 0 && gamma_sphere >= 0)
    {
        self->omegap_sphere = omegap_sphere;
        self->gamma_sphere  = gamma_sphere;
        self->omegap_plane  = omegap_plane;
        self->gamma_plane   = gamma_plane;

        return 1;
    }
    return 0;
}

/**
 * @brief Get material parameters for Drude metals
 *
 * Get material parameters of plane and sphere for Drude metals. The values are
 * written to the memory pointed to by omegap_plane, gamma_plane, omegap_sphere
 * and gamma_sphere. If one pointer is NULL, no value is written.
 *
 * This function is not thread-safe.
 *
 * @param [in,out] self Casimir object
 * @param [out] omegap_plane  \f$\omega_\mathrm{P}\f$ plasma frequency for plane in units of \f$c/(L+R)\f$
 * @param [out] gamma_plane   \f$\gamma\f$            relaxation frequency for plane in units of \f$c/(L+R)\f$
 * @param [out] omegap_sphere \f$\omega_\mathrm{P}\f$ plasma frequency for sphere in units of \f$c/(L+R)\f$
 * @param [out] gamma_sphere  \f$\gamma\f$            relaxation frequency for sphere in units of \f$c/(L+R)\f$
 * @return 0
 */
int casimir_get_drude(casimir_t *self, double *omegap_plane, double *gamma_plane, double *omegap_sphere, double *gamma_sphere)
{
    if(omegap_plane != NULL)
        *omegap_plane = self->omegap_plane;
    if(gamma_plane != NULL)
        *gamma_plane = self->gamma_plane;
    if(omegap_sphere != NULL)
        *omegap_sphere = self->omegap_sphere;
    if(gamma_sphere != NULL)
        *gamma_sphere = self->gamma_sphere;

    return 0;
}


/**
 * @brief Return numbers of used cores
 *
 * See \ref casimir_set_cores.
 *
 * This function is not thread-safe.
 *
 * @param [in,out] self Casimir object
 * @retval number of used cores (>=0)
 */
int casimir_get_cores(casimir_t *self)
{
    return self->cores;
}


/**
 * @brief Set the number of used cores
 *
 * This library supports multiple processor cores. However, you must specify
 * how many cores the library should use. By default, only one core will be
 * used.
 *
 * The libraray uses POSIX threads for parallelization. Threads share memory and
 * for this reason all cores must be on the same computer.
 *
 * Restrictions: cores > 0
 *
 * This function is not thread-safe.
 *
 * @param [in,out] self Casimir object
 * @param [in] cores number of cores that should be used
 * @retval 1 if successful
 * @retval 0 if cores < 1
 */
int casimir_set_cores(casimir_t *self, int cores)
{
    if(cores < 1)
        return 0;

    self->cores = cores;
    self->threads = xrealloc(self->threads, cores*sizeof(pthread_t));

    return 1;
}


/**
 * @brief Set algorithm to calculate deterimant
 *
 * The algorithm is given by detalg. Make sure that detalg contains a valid
 * algorithm, otherwise the computation will print a warning on runtime and
 * default to QR_FLOAT80.
 *
 * detalg may be: LU_FLOAT80, QR_FLOAT80, QR_LOG80 and (if supported)
 * QR_FLOAT128.
 *
 * This function is not thread-safe.
 *
 * @param [in,out] self Casimir object
 * @param [in] detalg algorithm to compute deterimant
 * @retval 1
 */
int casimir_set_detalg(casimir_t *self, const char *detalg)
{
    strncpy(self->detalg, detalg, sizeof(self->detalg)/sizeof(char)-1);
    return 0;
}

/**
 * @brief Get algorithm to calculate deterimant
 *
 * The string is stored in detalg.
 *
 * This function is not thread-safe.
 *
 * @param [in,out] self Casimir object
 * @param [out] detalg buffer
 * @retval 1
 */
int casimir_get_detalg(casimir_t *self, char detalg[128])
{
    strcpy(detalg, self->detalg);
    return 1;
}

/**
 * @brief Set maximum value of l
 *
 * In general the round trip matrices are infinite. For a numerical evaluation
 * the dimension has to be limited to a finite value. The accuracy of the
 * result depends on the truncation of the vector space. For more information,
 * cf. chapter 6.1.
 *
 * Please note that the cache of the Mie coefficients has to be cleaned. This
 * means that all Mie coefficients have to be calculated again.
 *
 * In order to get meaningful results and to prevent recalculating Mie
 * coefficients, set the lmax at the beginning before doing expensive
 * computations.
 *
 * This function is not thread-safe.
 *
 * @param [in,out] self Casimir object
 * @param [in] lmax maximum number of \f$\ell\f$
 * @retval 1 if successful
 * @retval 0 if lmax < 1
 */
int casimir_set_lmax(casimir_t *self, int lmax)
{
    if(lmax <= 0)
        return 0;

    self->lmax = lmax;

    /* reinit mie cache */
    casimir_mie_cache_clean(self);

    return 1;
}


/**
 * @brief Get maximum value of \f$\ell\f$
 *
 * See \ref casimir_set_lmax.
 *
 * This function is not thread-safe.
 *
 * @param [in,out] self Casimir object
 * @retval lmax maximum value of \f$\ell\f$
 */
int casimir_get_lmax(casimir_t *self)
{
    return self->lmax;
}

/**
 * @brief Get precision
 *
 * See \ref casimir_set_precision
 *
 * This function is not thread-safe.
 *
 * @param [in,out] self Casimir object
 * @retval precision \f$\epsilon_p\f$
 */
double casimir_get_precision(casimir_t *self)
{
    return self->precision;
}


/**
 * @brief Set precision
 *
 * This function is not thread-safe.
 *
 * @param [in,out] self Casimir object
 * @param [in] precision \f$\epsilon_p\f$
 * @retval 1 if successful
 * @retval 0 if precision <= 0
 */
int casimir_set_precision(casimir_t *self, double precision)
{
    if(precision <= 0)
        return 0;

    self->precision = precision;
    return 1;
}


/**
 * @brief Set threshold for trace
 *
 * The threshold determines when Tr M is used as an approximation for
 * log(det(1-M)). If trace < threshold, then the value of the trace will be
 * used. Otherwise the determinant is caclulated.
 *
 * This function is not thread-safe.
 *
 * @param [in,out] self Casimir object
 * @param [in] threshold threshold
 * @retval 1 if successful
 * @retval 0 if threshold < 0
 */
int casimir_set_trace_threshold(casimir_t *self, double threshold)
{
    if(threshold < 0)
        return 0;

    self->trace_threshold = threshold;
    return 1;
}

/**
 * @brief Get threshold for trace
 *
 * This function is not thread-safe.
 *
 * @param [in] self Casimir object
 * @retval threshold
 */
double casimir_get_trace_threshold(casimir_t *self)
{
    return self->trace_threshold;
}

/**
 * @brief Free memory for Casimir object
 *
 * This function will free allocated memory for the Casimir object. If you have
 * allocated memory for the object yourself, you have, however, to free this
 * yourself.
 *
 * This function is not thread-safe.
 *
 * @param [in,out] self Casimir object
 */
void casimir_free(casimir_t *self)
{
    pthread_mutex_destroy(&self->mutex);

    casimir_mie_cache_free(self);

    xfree(self->threads);
    self->threads = NULL;
}

/*@}*/


/**
 * @name Mie coefficients
 */
/*@{*/

<<<<<<< HEAD
=======
/**
 * @brief Return logarithm of prefactors \f$a_{\ell,0}^\mathrm{perf}\f$, \f$b_{\ell,0}^\mathrm{perf}\f$ and their signs
 *
 * For small frequencies \f$\chi = \frac{\xi R}{c} \ll 1\f$ the Mie
 * coeffiecients scale like
 * \f[
 * a_{\ell}^\mathrm{perf} = a_{\ell,0}^\mathrm{perf} \left(\frac{\chi}{2}\right)^{2\ell+1} \\
 * \f]
 * \f[
 * b_{\ell}^\mathrm{perf} = b_{\ell,0}^\mathrm{perf} \left(\frac{\chi}{2}\right)^{2\ell+1}
 * \f]
 * This function returns the logarithm of the prefactors
 * \f$a_{\ell,0}^\mathrm{perf}\f$, \f$b_{\ell,0}^\mathrm{perf}\f$ and their
 * signs.
 *
 * The Mie coefficients are evaluated at \f$\chi = nTR/(R+L)\f$.
 *
 * The pointers a0, sign_a0, b0 and sign_b0 must not be NULL.
 *
 * This function is thread-safe.
 *
 * @param [in] l \f$\ell\f$
 * @param [out] a0 coefficient \f$a_{\ell,0}^\mathrm{perf}\f$
 * @param [out] sign_a0 sign of \f$a_{\ell,0}^\mathrm{perf}\f$
 * @param [out] b0 coefficient \f$b_{\ell,0}^\mathrm{perf}\f$
 * @param [out] sign_b0 sign of \f$b_{\ell,0}^\mathrm{perf}\f$
 */
void casimir_lnab0(int l, float80 *a0, sign_t *sign_a0, float80 *b0, sign_t *sign_b0)
{
    *sign_a0 = MPOW(l);
    *sign_b0 = MPOW(l+1);
    *b0 = LOGPI-lngamma80(l+0.5)-lngamma80(l+1.5);
    *a0 = *b0+log1p80(1.0L/l);
}

>>>>>>> 3c1fe263

/**
 * @brief Calculate Mie coefficients for perfect reflectors
 *
 * This function calculates the logarithms of the Mie coefficients
 * \f$a_\ell(i\chi)\f$ and \f$b_\ell(i\chi)\f$ for perfect reflectors and their
 * signs. The Mie coefficients are evaluated at the argument
 * \f$\chi=nTR/(R+L)\f$.
 *
 * The frequency will be determined by n: \f$\xi = nT\f$
 *
 * lna, lnb, sign_a and sign_b must be valid pointers and must not be NULL.
 *
 * Restrictions: \f$\ell \ge 1\f$, \f$\ell \ge 0\f$
 *
 * This function is thread-safe - as long you don't change temperature and
 * aspect ratio.
 *
 * @param [in,out] self Casimir object
 * @param [in] l \f$\ell\f$
 * @param [in] n Matsubara term, \f$xi = nT\f$
 * @param [out] sign sign of \f$a_\ell\f$
 * @retval logarithm of Mie coefficient \f$a_\ell\f$
 */
void casimir_lnab_perf(casimir_t *self, int n, int l, float80 *lna, float80 *lnb, sign_t *sign_a, sign_t *sign_b)
{
    float80 lnKlp,lnKlm,lnIlm,lnIlp;
    const float80 chi = n*self->T*self->RbyScriptL;

    /* we could do both calculations together. but it doesn't cost much time -
     * so why bother?
     */
    bessel_lnInuKnu(l-1, chi, &lnIlm, &lnKlm);
    bessel_lnInuKnu(l,   chi, &lnIlp, &lnKlp);

    /* Calculate b_l(chi), i.e. lnb and sign_b */
    *lnb    = LOGPI-LOG2+lnIlp-lnKlp;
    *sign_b = MPOW(l+1);

    /* We want to calculate
     * a_l(chi) = (-1)^(l+1)*pi/2 * ( l*Ip-chi*Im )/( l*Kp+chi*Km )
     *          = (-1)^(l+1)*pi/2*Ip/Kp * ( l-chi*Im/Ip )/( l+chi*Km/Kp )
     *            \--------/ \--------/   \-------------/ \-------------/
     *               sign    |b_l(chi)|      numerator      denominator
     *
     *          = b_l(chi) * numerator/denominator
     *
     * Note that chi,Km,Kp>0 and thus denominator >= 1 (and it has positive
     * sign).
     */

    /* numerator and denominator to calculate al */
    sign_t sign_numerator;
    float80 numerator   = logadd_s(log80(l), +1, log80(chi)+lnIlm-lnIlp, -1, &sign_numerator);
    float80 denominator = logadd(log80(l), log80(chi)+lnKlm-lnKlp);

    *lna    = *lnb+numerator-denominator;
    *sign_a = *sign_b*sign_numerator;
}


/**
 * @brief Return logarithm of Mie coefficients \f$a_\ell\f$, \f$b_\ell\f$ for Drude model
 *
 * For \f$\omega_\mathrm{P} = \infty\f$ the Mie coefficient for perfect
 * reflectors are returned (see \ref casimir_lnab_perf).
 *
 * lna, lnb, sign_a and sign_b must be valid pointers and must not be NULL.
 *
 * For Drude metals we calculate the Mie coefficients al(iξ) und bl(iξ) using
 * the expressions taken from [1]. Ref. [1] is the erratum to [2]. Please note
 * that the equations (3.30) and (3.31) in [3] are wrong.
 *
 * Note: If sla =~ slb or slc =~ sld, there is a loss of significance when
 * calculating sla-slb or slc-sld.
 *
 * This function is thread safe - as long you don't change temperature, aspect
 * ratio and dielectric properties of sphere.
 *
 * References:
 * [1] Erratum: Thermal Casimir effect for Drude metals in the plane-sphere
 * geometry, Canaguier-Durand, Neto, Lambrecht, Reynaud (2010)
 * http://journals.aps.org/pra/abstract/10.1103/PhysRevA.83.039905
 * [2] Thermal Casimir effect for Drude metals in the plane-sphere geometry,
 * Canaguier-Durand, Neto, Lambrecht, Reynaud (2010),
 * http://journals.aps.org/pra/abstract/10.1103/PhysRevA.82.012511
 * [3] Negative Casimir entropies in the plane-sphere geometry, Hartmann, 2014
 *
 * @param [in,out] self Casimir object
 * @param [in] n_mat Matsubara term, \f$\xi = nT\f$
 * @param [in] l \f$\ell\f$
 * @param [out] lna logarithm of Mie coefficient \f$a_\ell\f$
 * @param [out] lnb logarithm of Mie coefficient \f$b_\ell\f$
 * @param [out] sign_a sign of Mie coefficient \f$a_\ell\f$
 * @param [out] sign_b sign of Mie coefficient \f$b_\ell\f$
 */
void casimir_lnab(casimir_t *self, int n_mat, int l, float80 *lna, float80 *lnb, sign_t *sign_a, sign_t *sign_b)
{
    if(isinf(self->omegap_sphere))
    {
        /* Mie coefficients for perfect reflectors */
        casimir_lnab_perf(self, n_mat, l, lna, lnb, sign_a, sign_b);
        return;
    }

    /* Mie coefficients for Drude metals */

    /* ξ = nT */
    const float80 xi = n_mat*self->T;

    /* χ = ξ*R/(R+L) = ξ/(1+L/R) */
    const float80 chi    = xi/(1.L+self->LbyR);
    const float80 ln_chi = log80(xi)-log1p80(self->LbyR);
    const float80 ln_l   = log80(l);

    /**
     * Note: n is the refraction index, n_mat the Matsubara index
     * n    = sqrt(ε(ξ,ω_p,γ))
     * ln_n = ln(sqrt(ε)) = ln(ε)/2 = ln(1+(ε-1))/2 = log1p(ε-1)/2
     */
    const float80 ln_n = log1p80(casimir_epsilonm1(xi, self->omegap_sphere, self->gamma_sphere))/2;
    const float80 n    = exp80(ln_n);

    float80 lnIlp, lnKlp, lnIlm, lnKlm, lnIlp_nchi, lnKlp_nchi, lnIlm_nchi, lnKlm_nchi;

    bessel_lnInuKnu(l,   chi, &lnIlp, &lnKlp); /* I_{l+0.5}(χ), K_{l+0.5}(χ) */
    bessel_lnInuKnu(l-1, chi, &lnIlm, &lnKlm); /* K_{l-0.5}(χ), K_{l-0.5}(χ) */

    bessel_lnInuKnu(l,   n*chi, &lnIlp_nchi, &lnKlp_nchi); /* I_{l+0.5}(nχ), K_{l+0.5}(nχ) */
    bessel_lnInuKnu(l-1, n*chi, &lnIlm_nchi, &lnKlm_nchi); /* K_{l-0.5}(nχ), K_{l-0.5}(nχ) */

    sign_t sign_sla, sign_slb, sign_slc, sign_sld;
    const float80 ln_sla = lnIlp_nchi + logadd_s(ln_l+lnIlp,      +1,      ln_chi+lnIlm,      -1, &sign_sla);
    const float80 ln_slb = lnIlp      + logadd_s(ln_l+lnIlp_nchi, +1, ln_n+ln_chi+lnIlm_nchi, -1, &sign_slb);
    const float80 ln_slc = lnIlp_nchi + logadd_s(ln_l+lnKlp,      +1,      ln_chi+lnKlm,      +1, &sign_slc);
    const float80 ln_sld = lnKlp      + logadd_s(ln_l+lnIlp_nchi, +1, ln_n+ln_chi+lnIlm_nchi, -1, &sign_sld);

    /**
     */
    /*
    printf("n =%.18Lg\n",     exp80(ln_n));
    printf("n2=%.18Lg\n",     exp80(2*ln_n));
    printf("lnIl = %.18Lg\n", exp80(lnIl));
    printf("chi=%.18Lg\n",    chi);

    printf("sla=%.18Lg\n", sign_sla*exp80(ln_sla));
    printf("slb=%.18Lg\n", sign_slb*exp80(ln_slb));
    printf("slc=%.18Lg\n", sign_slc*exp80(ln_slc));
    printf("sld=%.18Lg\n", sign_sld*exp80(ln_sld));
    */

    sign_t sign_a_num, sign_a_denom, sign_b_num, sign_b_denom;
    *lna = LOGPI - LOG2 + logadd_s(2*ln_n+ln_sla, +sign_sla, ln_slb, -sign_slb, &sign_a_num) - logadd_s(2*ln_n+ln_slc, +sign_slc, ln_sld, -sign_sld, &sign_a_denom);
    *lnb = LOGPI - LOG2 + logadd_s(       ln_sla, +sign_sla, ln_slb, -sign_slb, &sign_b_num) - logadd_s(       ln_slc, +sign_slc, ln_sld, -sign_sld, &sign_b_denom);

    *sign_a = MPOW(l+1)*sign_a_num*sign_a_denom;
    *sign_b = MPOW(l+1)*sign_b_num*sign_b_denom;
}


/**
 * @brief Initialize Mie cache
 *
 * This will initialize a cache for the Mie coefficients. If a Mie coefficient
 * \f$a_\ell(\xi=nT)\f$ or \f$b_\ell(xi=nT)\f$ is needed, the coefficients only
 * needs to be calculated the first time. The result will be saved.
 *
 * The cache will grow on demand. But it will never shrink - unless you call
 * casimir_free or casimir_mie_cache_clean.
 *
 * The casimir_init function will call this function and the cache will be used
 * throughout computations. So you usually don't want to use this function
 * yourself.
 *
 * This function is not thread safe.
 *
 * @param [in,out] self Casimir object
 */
void casimir_mie_cache_init(casimir_t *self)
{
    casimir_mie_cache_t *cache = self->mie_cache = (casimir_mie_cache_t *)xmalloc(sizeof(casimir_mie_cache_t));

    cache->lmax = self->lmax;
    cache->nmax = 0;

    pthread_mutex_init(&cache->mutex, NULL);

    cache->entries = xmalloc(sizeof(casimir_mie_cache_entry_t *));

    cache->entries[0] = xmalloc(sizeof(casimir_mie_cache_entry_t));
    cache->entries[0]->ln_al   = NULL;
    cache->entries[0]->sign_al = NULL;
    cache->entries[0]->ln_bl   = NULL;
    cache->entries[0]->sign_bl = NULL;
}


/**
 * @brief Allocate memory for the Mie coefficients \f$a_\ell\f$ and \f$b_\ell\f$
 *
 * You usually don't want to use this function yourself.
 *
 * This function is not thread safe.
 *
 * @param [in,out] self Casimir object
 * @param [in] n Matsubara term
 */
void casimir_mie_cache_alloc(casimir_t *self, int n)
{
    const int nmax = self->mie_cache->nmax;
    const int lmax = self->mie_cache->lmax;
    casimir_mie_cache_t *cache = self->mie_cache;

    if(n > nmax)
    {
        cache->entries = xrealloc(cache->entries, (n+1)*sizeof(casimir_mie_cache_entry_t *));

        for(int l = nmax+1; l <= n; l++)
            cache->entries[l] = NULL;
    }

    if(cache->entries[n] == NULL)
    {
        cache->entries[n] = xmalloc(sizeof(casimir_mie_cache_entry_t));
        casimir_mie_cache_entry_t *entry = cache->entries[n];

        entry->ln_al   = xmalloc((lmax+1)*sizeof(float80));
        entry->ln_bl   = xmalloc((lmax+1)*sizeof(float80));
        entry->sign_al = xmalloc((lmax+1)*sizeof(sign_t));
        entry->sign_bl = xmalloc((lmax+1)*sizeof(sign_t));

        entry->ln_al[0] = entry->ln_bl[0] = NAN; /* should never be read */
        for(int l = 1; l <= lmax; l++)
            casimir_lnab(self, n, l, &entry->ln_al[l], &entry->ln_bl[l], &entry->sign_al[l], &entry->sign_bl[l]);
    }

    self->mie_cache->nmax = n;
}


/**
 * @brief Clean memory of cache
 *
 * This function will free allocated memory for the cache. The cache will still
 * work, but the precomputed values for the Mie coefficients will be lost.
 *
 * You usually don't want to use this function yourself.
 *
 * This function is not thread-safe.
 *
 * @param [in, out] self Casimir object
 */
void casimir_mie_cache_clean(casimir_t *self)
{
    casimir_mie_cache_free(self);
    casimir_mie_cache_init(self);
}

/**
 * @brief Clean memory of cache
 *
 * Get Mie coefficients for \f$\ell\f$ and Matsubara frequency \f$\xi=nT\f$. If
 * the Mie coefficients have not been calculated yet, they will be computed and
 * stored in the cache.
 *
 * This function is thread-safe.
 *
 * @param [in, out] self Casimir object
 * @param [in] l \f$\ell\f$
 * @param [in] n Matsubara term
 * @param [out] ln_a logarithm of \f$a_\ell\f$
 * @param [out] sign_a sign of \f$a_\ell\f$
 * @param [out] ln_b logarithm of \f$b_\ell\f$
 * @param [out] sign_b sign of \f$b_\ell\f$
 */
void casimir_mie_cache_get(casimir_t *self, int l, int n, float80 *ln_a, sign_t *sign_a, float80 *ln_b, sign_t *sign_b)
{
    /* this mutex is important to prevent memory corruption */
    pthread_mutex_lock(&self->mie_cache->mutex);

    int nmax = self->mie_cache->nmax;
    if(n > nmax || self->mie_cache->entries[n] == NULL)
        casimir_mie_cache_alloc(self, n);

    /* This is a first class example of concurrent accesses on memory and
     * locking: You might think, we don't need a lock anymore. All the data has
     * been written and it is safe to release the mutex. Unfortunately, this is
     * not true.
     *
     * Although all data has been written, another thread might add more Mie
     * coefficients to the cache. In this case, the array
     * self->mie_cache->entries needs to hold more values. For this reason,
     * realloc is called. However, realloc may change the position of the array
     * in memory and the pointer self->mie_cache->entries becomes invalid. This
     * will usually cause a segmentation fault.
     */
    casimir_mie_cache_entry_t *entry = self->mie_cache->entries[n];

    /* at this point it is finally safe to release the mutex */
    pthread_mutex_unlock(&self->mie_cache->mutex);

    *ln_a   = entry->ln_al[l];
    *sign_a = entry->sign_al[l];
    *ln_b   = entry->ln_bl[l];
    *sign_b = entry->sign_bl[l];
}

/**
 * @brief Free memory of cache.
 *
 * This function will free allocated memory for the cache. Don't use the cache
 * afterwards!
 *
 * You usually don't want to use this function yourself.
 *
 * This function is not thread-safe.
 *
 * @param [in, out] self Casimir object
 */
void casimir_mie_cache_free(casimir_t *self)
{
    casimir_mie_cache_t *cache = self->mie_cache;
    casimir_mie_cache_entry_t **entries = cache->entries;

    pthread_mutex_destroy(&cache->mutex);

    /* free
     * 1) the lists of al, bl, sign_al, sign_bl for every entry
     * 2) every entry (casimir_mie_cache_entry_t)
     * 3) the list of entries
     * 4) the mie cache object (casimir_mie_cache_t)
     */
    for(int n = 0; n <= cache->nmax; n++)
    {
        if(entries[n] != NULL)
        {
            xfree(entries[n]->ln_al);
            xfree(entries[n]->sign_al);
            xfree(entries[n]->ln_bl);
            xfree(entries[n]->sign_bl);
            xfree(entries[n]);

            entries[n] = NULL;
        }
    }

    xfree(cache->entries);
    cache->entries = NULL;

    xfree(self->mie_cache);
    self->mie_cache = NULL;
}

/*@}*/

/* Sum len numbers in value.
   The idea is: To avoid a loss of significance, we sum beginning with smallest
   number and add up in increasing order
*/
static float80 _sum(double values[], int len)
{
    float80 sum = 0;

    for(int i = len-1; i > 0; i--)
        sum += values[i];

    sum += values[0]/2;

    return sum;
}

/* This is the function the thread executes */
static void *_thread_f(void *p)
{
    casimir_thread_t *r = (casimir_thread_t *)p;
    r->value = casimir_F_n(r->self, r->n, &r->nmax);
    return r;
}

/* This function starts a thread to compute the free energy corresponding to
 * the Matsubara term n
 *
 * The memory for the thread object and the variable r will be allocated in this function
 * and freed in _join_threads.
 */
static pthread_t *_start_thread(casimir_t *self, int n)
{
    pthread_t *t = xmalloc(sizeof(pthread_t));
    casimir_thread_t *r = xmalloc(sizeof(casimir_thread_t));

    r->self  = self;
    r->n     = n;
    r->value = 0;
    r->nmax  = 0;

    pthread_create(t, NULL, _thread_f, (void *)r);

    return t;
}

/* This function tries to join threads and writed the result to values */
static int _join_threads(casimir_t *self, double values[], int *ncalc)
{
    int joined = 0, running = 0;
    casimir_thread_t *r;
    pthread_t **threads = self->threads;

    for(int i = 0; i < self->cores; i++)
    {
        if(threads[i] != NULL)
        {
            running++;

            if(pthread_tryjoin_np(*threads[i], (void *)&r) == 0)
            {
                joined++;

                if(r->n > *ncalc)
                    *ncalc = r->n;

                values[r->n] = r->value;
                xfree(r);
                xfree(threads[i]);
                threads[i] = NULL;
            }
        }
    }

    if(running == 0)
        return -1;

    return joined;
}


/**
* @name Calculate free energy
*/
/*@{*/

/**
 * @brief Calculate free energy for Matsubara term n
 *
 * This function calculates the free energy for the Matsubara term n. If mmax
 * is not NULL, the largest value of m calculated will be stored in mmax.
 *
 * This function is thread-safe - as long you don't change temperature, aspect
 * ratio, dielectric properties of sphere and plane, lmax and integration.
 *
 * @param [in,out] self Casimir object
 * @param [in] n Matsubara term, \f$\xi=nT\f$
 * @param [out] mmax maximum number of \f$m\f$
 * @retval F Casimir free energy for given \f$n\f$
 */
double casimir_F_n(casimir_t *self, const int n, int *mmax)
{
    int m;
    const double precision = self->precision;
    const int lmax = self->lmax;
    double sum_n = 0;
    double values[lmax+1];

    /* initialize to 0 */
    for(m = 0; m <= lmax; m++)
        values[m] = 0;

    for(m = 0; m <= self->lmax; m++)
    {
        values[m] = casimir_logdetD(self,n,m);
        casimir_verbose(self, "# n=%d, m=%d, logdetD=%.15g\n", n, m, values[m]);

        /* The stop criterion is as follows: If
         * logdetD(n,m)/(\sum_i^m logdetD(n,i)) < precision
         * we can skip the summation.
         */
        sum_n = _sum(values, lmax+1);
        if(values[0] != 0 && fabs(values[m]/sum_n) < precision)
            break;
    }

    if(mmax != NULL)
        *mmax = m;

    return sum_n;
}


/**
 * @brief Calculate free energy
 *
 * This function calculates the free energy. If nmax is not NULL, the highest
 * Matsubara term calculated will be stored in nnmax.
 *
 * This function will use as many cores as specified by casimir_set_cores.
 *
 * @param [in,out] self Casimir object
 * @param [out] nmax maximum number of n
 * @retval F Casimir free energy
 */
double casimir_F(casimir_t *self, int *nmax)
{
    int n = 0;
    double sum_n = 0;
    const double precision = self->precision;
    double *values = NULL;
    int len = 0;
    int ncalc = 0;
    const int cores = self->cores;
    const int delta = MAX(1024, cores);
    pthread_t **threads = self->threads;

    for(int i = 0; i < cores; i++)
        threads[i] = NULL;

    /* So, here we sum up all m and n that contribute to F.
     * So, what do we do here?
     *
     * We want to evaluate
     *      \sum_{n=0}^\infty \sum{m=0}^{l_max} log(det(1-M)),
     * where the terms for n=0 and m=0 are weighted with a factor 1/2.
     */
    while(1)
    {
        if(n >= len)
        {
            values = (double *)xrealloc(values, (len+delta)*sizeof(double));

            for(int i = len; i < len+delta; i++)
                values[i] = 0;

            len += delta;
        }

        if(cores > 1)
        {
            for(int i = 0; i < cores; i++)
                if(threads[i] == NULL)
                    threads[i] = _start_thread(self, n++);

            if(_join_threads(self, values, &ncalc) == 0)
                usleep(CASIMIR_IDLE);
        }
        else
        {
            values[n] = casimir_F_n(self, n, NULL);

            ncalc = n;
            n++;
        }

        if(values[0] != 0)
        {
            if(fabs(values[ncalc]/(2*values[0])) < precision)
            {
                if(cores > 1)
                    while(_join_threads(self, values, &ncalc) != -1)
                        usleep(CASIMIR_IDLE);

                sum_n = _sum(values, n);

                /* get out of here */
                if(nmax != NULL)
                    *nmax = n-1; // we calculated n term from n=0,...,nmax=n-1

                if(values != NULL)
                    xfree(values);

                return self->T/PI*sum_n;
            }
        }
    }
}


/**
 * @brief Calculate \f$\log\det \mathcal{D}^{(m)}(\xi=0)\f$ for EE and MM
 *
 * This function calculates the logarithm of the determinant of the scattering
 * operator D for the Matsubara term \f$n=0\f$.
 *
 * This function is thread-safe as long you don't change lmax and aspect ratio.
 *
 * @param [in,out] self Casimir object
 * @param [in] m
 * @param [out] logdet_EE
 * @param [out] logdet_MM
 */
void casimir_logdetD0(casimir_t *self, int m, double *logdet_EE, double *logdet_MM)
{
    /* y = log(R/(R+L)/2) */
    const float80 y = log80(self->RbyScriptL/2);
    matrix_float80 *EE = NULL, *MM = NULL;

    const int min = MAX(m,1);
    const int max = self->lmax;
    const int dim = max-min+1;

    if(logdet_EE != NULL)
        EE = matrix_float80_alloc(dim);
    if(logdet_MM != NULL)
        MM = matrix_float80_alloc(dim);

    /* calculate the logarithm of the matrix elements of M. */
    for(int l1 = min; l1 <= max; l1++)
    {
        /* c = (l1+m)!*(l1-m)! */
        const float80 c = lngamma80(1+l1+m)+lngamma80(1+l1-m);

        /* The matrix M is symmetric. */
        for(int l2 = l1; l2 <= max; l2++)
        {
            /* i: row of matrix, j: column of matrix */
            const int i = l1-min, j = l2-min;

            /* See thesis of Antoine, section 6.7:
             * x = R/(R+L)
             * M_EE_{l1,l2} = (x/2)^(l1+l2) * (l1+l2)! / sqrt( (l1+m)!*(l1-m)! * (l2+m)!*(l2-m)! )
             * M_MM_{l1,l2} = M_EE_{l1,l2} * sqrt( l1/(l1+1) * l2/(l2+1) )
             */
            const float80 elem_EE = (l1+l2+1)*y + lngamma80(1+l1+l2) - 0.5*( c + lngamma80(1+l2+m)+lngamma80(1+l2-m) );

            if(EE != NULL)
            {
                matrix_set(EE, i,j, elem_EE);
                matrix_set(EE, j,i, elem_EE);
            }
            if(MM != NULL)
            {
                const float80 elem_MM = elem_EE+0.5L*(log1p80(-1.L/(l1+1))+log1p80(-1.L/(l2+1)));
                matrix_set(MM, i,j, elem_MM);
                matrix_set(MM, j,i, elem_MM);
            }
        }
    }

    /* Calculate logdet=log(det(Id-M)) and free space. */
    if(EE != NULL)
    {
        *logdet_EE = matrix_logdet(self, EE, NULL, -1);
        matrix_float80_free(EE);
    }
    if(MM != NULL)
    {
        *logdet_MM = matrix_logdet(self, MM, NULL, -1);
        matrix_float80_free(MM);
    }
}


/**
 * @brief Calculate \f$\mathrm{tr} \mathcal{D}^{(m)}(\xi=nT)\f$
 *
 * This function calculates the trace of the scattering operator D for the
 * Matsubara term \f$n\f$.
 *
 * This function is thread-safe - as long you don't change lmax, temperature,
 * aspect ratio, dielectric properties of sphere and plane, and integration.
 *
 * Does not work for n = 0.
 *
 * @param [in,out] self Casimir object
 * @param [in] n Matsubara term
 * @param [in] m
 * @param [in,out] integration_obj may be NULL
 * @retval trM \f$\mathrm{tr} \mathcal{D}^{(m)}(\xi=nT)\f$
 */
double casimir_trM(casimir_t *self, int n, int m, void *obj)
{
    const int min = MAX(m,1);
    const int max = self->lmax;
    integration_perf_t  *int_perf  = obj;
    integration_drude_t *int_drude = obj;
    float80 trM = 0;

    /* XXX fix this XXX */
    TERMINATE(n == 0, "This function does not work for n=0");

    for(int l = min; l <= max; l++)
    {
        float80 sum;
        casimir_integrals_t cint;
        float80 ln_al, ln_bl;
        sign_t sign, sign_al, sign_bl;

        casimir_mie_cache_get(self, l, n, &ln_al, &sign_al, &ln_bl, &sign_bl);

        if(isinf(self->omegap_plane))
            casimir_integrate_perf(int_perf, l, l, &cint);
        else
            casimir_integrate_drude(int_drude, l, l, &cint);

        /* EE */
        /* A_TE + B_TM */
        sum = logadd_s(cint.lnA_TE, cint.signA_TE, cint.lnB_TM, cint.signB_TM, &sign);
        trM += sign*sign_al*exp80(ln_al+sum);

        /* MM */
        /* A_TM + B_TE */
        sum = logadd_s(cint.lnA_TM, cint.signA_TM, cint.lnB_TE, cint.signB_TE, &sign);
        trM += sign*sign_bl*exp80(ln_bl+sum);
    }

    return trM;
}


/**
 * @brief Calculate \f$\log\det \mathcal{D}^{(m)}(\xi=nT)\f$
 *
 * This function calculates the logarithm of the determinant of the scattering
 * operator D for the Matsubara term \f$n\f$.
 *
 * This function is thread-safe - as long you don't change lmax, temperature,
 * aspect ratio, dielectric properties of sphere and plane, and integration.
 *
 * @param [in,out] self Casimir object
 * @param [in] n Matsubara term
 * @param [in] m
 * @retval logdetD \f$\log \det \mathcal{D}^{(m)}(\xi=nT)\f$
 */
double casimir_logdetD(casimir_t *self, int n, int m)
{
    const double start = now();
    const double nT = n*self->T;
    double logdet = 0;
    integration_perf_t int_perf;

    integration_drude_t int_drude = {
        .plm_cache = NULL,
        .m         = m,
        .nT        = n * self->T
    };

    const int min = MAX(m,1);
    const int max = self->lmax;
    const int dim = (max-min+1);

    if(n == 0)
    {
        double logdet_EE = 0, logdet_MM = 0;

        if(isinf(self->omegap_plane))
            /* perfect reflector */
            casimir_logdetD0(self, m, &logdet_EE, &logdet_MM);
        else
            /* drude mirror */
            casimir_logdetD0(self, m, &logdet_EE, NULL);

        return logdet_EE + logdet_MM;
    }

    double trace;
    if(isinf(self->omegap_plane))
    {
        /* perfect reflector */
        casimir_integrate_perf_init(&int_perf, nT, m, self->lmax);
        trace = casimir_trM(self, n, m, &int_perf);
    }
    else
    {
        /* drude mirror */
        casimir_integrate_drude_init(self, &int_drude, nT, m, self->lmax);
        trace = casimir_trM(self, n, m, &int_drude);
    }

    /* If |tr M| is smaller than trace_threshold, we use the approximation
     *      log det D = log det(Id-M) ≈ -tr M
     * instead of calculating all matrix elements of M and computing the
     * determinant. So, if the trace of the round trip matrix M is small, we
     * don't have to compute O(lmax²), but only O(lmax) matrix elements. This
     * will drastically speed up the calculation!
     */
    if(fabs(trace) < self->trace_threshold)
    {
        /* free integration object */
        if(isinf(self->omegap_plane))
            casimir_integrate_perf_free(&int_perf);
        else
            casimir_integrate_drude_free(&int_drude);

        casimir_debug(self, "# calculated %dx%d matrix elements (trace approximation): %gs\n", 2*dim, 2*dim, now()-start);

        return -trace;
    }

    matrix_float80 *M     = matrix_float80_alloc(2*dim);
    matrix_sign_t *M_sign = matrix_sign_alloc   (2*dim);

    /* set matrix elements to NAN */
    if(self->check_elems)
    {
        for(int i = 0; i < pow_2(M->dim); i++)
            M->M[i] = NAN;
    }

    /* M_EE, -M_EM
       M_ME,  M_MM */
    for(int l1 = min; l1 <= max; l1++)
    {
        const int i = l1-min;

        sign_t sign_al1, sign_bl1;
        double ln_al1, ln_bl1;
        casimir_mie_cache_get(self, l1, n, &ln_al1, &sign_al1, &ln_bl1, &sign_bl1);

<<<<<<< HEAD
        for(int l2 = min; l2 <= l1; l2++)
        {
            const int j = l2-min;
            sign_t sign_al2, sign_bl2;
            double ln_al2, ln_bl2;
=======
            float80 ln_al1, ln_bl1, ln_al2, ln_bl2;
            sign_t sign_al1, sign_bl1, sign_al2, sign_bl2;
>>>>>>> 3c1fe263

            casimir_mie_cache_get(self, l2, n, &ln_al2, &sign_al2, &ln_bl2, &sign_bl2);

            casimir_integrals_t cint;
            if(isinf(self->omegap_plane))
                casimir_integrate_perf(&int_perf, l1, l2, &cint);
            else
                casimir_integrate_drude(&int_drude, l1, l2, &cint);

            /* EE */
            {
                sign_t sign;
                /* A_TE + B_TM */
                float80 sum = logadd_s(cint.lnA_TE, cint.signA_TE, cint.lnB_TM, cint.signB_TM, &sign);

                matrix_set(M, i,j, ln_al1+sum);
                matrix_set(M, j,i, ln_al2+sum);

                matrix_set(M_sign, i,j,             sign_al1*sign);
                matrix_set(M_sign, j,i, MPOW(l1+l2)*sign_al2*sign);
            }

            /* MM */
            {
                sign_t sign;
                /* A_TM + B_TE */
                float80 sum = logadd_s(cint.lnA_TM, cint.signA_TM, cint.lnB_TE, cint.signB_TE, &sign);

                matrix_set(M, i+dim,j+dim, ln_bl1+sum);
                matrix_set(M, j+dim,i+dim, ln_bl2+sum);

                matrix_set(M_sign, i+dim,j+dim,             sign_bl1*sign);
                matrix_set(M_sign, j+dim,i+dim, MPOW(l1+l2)*sign_bl2*sign);
            }


            if(m != 0)
            {
                sign_t sign1, sign2;

                /* C_TE + D_TM */
                float80 sum1 = logadd_s(cint.lnC_TE, cint.signC_TE, cint.lnD_TM, cint.signD_TM, &sign1);

                /* C_TM + D_TE */
                float80 sum2 = logadd_s(cint.lnC_TM, cint.signC_TM, cint.lnD_TE, cint.signD_TE, &sign2);

                /* M_EM */
                {
                    matrix_set(M, i,dim+j, ln_al1+sum1);
                    matrix_set(M, j,dim+i, ln_al2+sum2);

                    matrix_set(M_sign, i,dim+j,               sign_al1*sign1);
                    matrix_set(M_sign, j,dim+i, MPOW(l1+l2+1)*sign_al2*sign2);
                }

                /* M_ME */
                {
                    matrix_set(M, dim+i,j, ln_bl1+sum2);
                    matrix_set(M, dim+j,i, ln_bl2+sum1);

                    matrix_set(M_sign, dim+i,j,               sign_bl1*sign2);
                    matrix_set(M_sign, dim+j,i, MPOW(l1+l2+1)*sign_bl2*sign1);
                }
            }
        }
    }

    if(isinf(self->omegap_plane))
        casimir_integrate_perf_free(&int_perf);
    else
        casimir_integrate_drude_free(&int_drude);

    casimir_debug(self, "# calculating %dx%d matrix elements (trace approximation): %gs\n", 2*dim, 2*dim, now()-start);

    /* check if matrix elements are finite */
    if(self->check_elems)
    {
        for(int l1 = min; l1 <= max; l1++)
            for(int l2 = min; l2 <= max; l2++)
            {
                const int i = l1-min;
                const int j = l2-min;
                const float80 elem_EE = matrix_get(M, i,j);
                const float80 elem_MM = matrix_get(M, i+dim,j+dim);

                TERMINATE(!isfinite(elem_EE), "matrix element not finite: P=EE, l1=%d, l2=%d, elem=%Lg", l1,l2, elem_EE);
                TERMINATE(!isfinite(elem_MM), "matrix element not finite: P=MM, l1=%d, l2=%d, elem=%Lg", l1,l2, elem_MM);

                if(m != 0)
                {
                    const float80 elem_EM = matrix_get(M, i+dim,j);
                    const float80 elem_ME = matrix_get(M, i,j+dim);

                    TERMINATE(!isfinite(elem_EM), "matrix element not finite: P=EM, l1=%d, l2=%d, elem=%Lg", l1,l2, elem_EM);
                    TERMINATE(!isfinite(elem_ME), "matrix element not finite: P=EM, l1=%d, l2=%d, elem=%Lg", l1,l2, elem_EM);
                }

            }
    }

#if 0
    /* Dump matrix */
    int ret;

    ret = matrix_float80_save(M, "M.out");
    WARN(ret, "Couldn't dump matrix M.out");

    ret = matrix_sign_save(M_sign, "M_sign.out");
    WARN(ret, "Couldn't dump matrix M_sign.out");
#endif

    /* We have calculated -M here. We now call matrix_logdetIdpM that will
     * calculate log(det(1-M)) = log(det(D)) */

    if(m == 0)
    {
        /* The memory footprint can be improved here */
        matrix_float80 *EE = matrix_float80_alloc(dim);
        matrix_float80 *MM = matrix_float80_alloc(dim);

        matrix_sign_t *EE_sign = matrix_sign_alloc(dim);
        matrix_sign_t *MM_sign = matrix_sign_alloc(dim);

        for(int i = 0; i < dim; i++)
            for(int j = 0; j < dim; j++)
            {
                matrix_set(EE, i,j, matrix_get(M, i,j));
                matrix_set(EE_sign, i,j, matrix_get(M_sign, i,j));

                matrix_set(MM, i,j, matrix_get(M, dim+i,dim+j));
                matrix_set(MM_sign, i,j, matrix_get(M_sign, i+dim,j+dim));
            }

        matrix_float80_free(M);
        matrix_sign_free(M_sign);

        logdet  = matrix_logdet(self, EE, EE_sign, -1);
        logdet += matrix_logdet(self, MM, MM_sign, -1);

        matrix_sign_free(EE_sign);
        matrix_sign_free(MM_sign);

        matrix_float80_free(EE);
        matrix_float80_free(MM);
    }
    else
    {
        logdet = matrix_logdet(self, M, M_sign, -1);

        matrix_float80_free(M);
        matrix_sign_free(M_sign);
    }

    return logdet;
}

/*@}*/<|MERGE_RESOLUTION|>--- conflicted
+++ resolved
@@ -259,14 +259,6 @@
     }
     else
     {
-<<<<<<< HEAD
-        /* Drude metals */
-        const float80 epsilon = casimir_epsilon(nT, self->omegap_plane, self->gamma_plane);
-        const float80 beta = sqrt80(1 + pow_2(nT)/(pow_2(nT)+pow_2(k)) * (epsilon-1));
-
-        *r_TE = (1-beta)/(1+beta);
-        *r_TM = (epsilon-beta)/(epsilon+beta);
-=======
         /* Drude metals
         *
          * In scaled units
@@ -302,7 +294,6 @@
             *r_TE = (1-beta)/(1+beta);
             *r_TM = (epsilonm1+1-beta)/(epsilonm1+1+beta);
         }
->>>>>>> 3c1fe263
     }
 }
 
@@ -721,8 +712,6 @@
  */
 /*@{*/
 
-<<<<<<< HEAD
-=======
 /**
  * @brief Return logarithm of prefactors \f$a_{\ell,0}^\mathrm{perf}\f$, \f$b_{\ell,0}^\mathrm{perf}\f$ and their signs
  *
@@ -757,8 +746,6 @@
     *b0 = LOGPI-lngamma80(l+0.5)-lngamma80(l+1.5);
     *a0 = *b0+log1p80(1.0L/l);
 }
-
->>>>>>> 3c1fe263
 
 /**
  * @brief Calculate Mie coefficients for perfect reflectors
@@ -1561,19 +1548,14 @@
         const int i = l1-min;
 
         sign_t sign_al1, sign_bl1;
-        double ln_al1, ln_bl1;
+        float80 ln_al1, ln_bl1;
         casimir_mie_cache_get(self, l1, n, &ln_al1, &sign_al1, &ln_bl1, &sign_bl1);
 
-<<<<<<< HEAD
         for(int l2 = min; l2 <= l1; l2++)
         {
             const int j = l2-min;
             sign_t sign_al2, sign_bl2;
-            double ln_al2, ln_bl2;
-=======
-            float80 ln_al1, ln_bl1, ln_al2, ln_bl2;
-            sign_t sign_al1, sign_bl1, sign_al2, sign_bl2;
->>>>>>> 3c1fe263
+            float80 ln_al2, ln_bl2;
 
             casimir_mie_cache_get(self, l2, n, &ln_al2, &sign_al2, &ln_bl2, &sign_bl2);
 
